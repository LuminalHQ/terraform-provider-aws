--- conflicted
+++ resolved
@@ -335,30 +335,6 @@
 
 The following arguments are supported:
 
-<<<<<<< HEAD
-- `bucket` - (Optional, Forces new resource) The name of the bucket. If omitted, Terraform will assign a random, unique name.
-- `bucket_prefix` - (Optional, Forces new resource) Creates a unique bucket name beginning with the specified prefix. Conflicts with `bucket`.
-- `acl` - (Optional) The [canned ACL](https://docs.aws.amazon.com/AmazonS3/latest/dev/acl-overview.html#canned-acl) to apply. Defaults to "private". Conflicts with `grant`.
-- `grant` - (Optional) An [ACL policy grant](https://docs.aws.amazon.com/AmazonS3/latest/dev/acl-overview.html#sample-acl) (documented below). Conflicts with `acl`.
-- `policy` - (Optional) A valid [bucket policy](https://docs.aws.amazon.com/AmazonS3/latest/dev/example-bucket-policies.html) JSON document. Note that if the policy document is not specific enough (but still valid), Terraform may view the policy as constantly changing in a `terraform plan`. In this case, please make sure you use the verbose/specific version of the policy. For more information about building AWS IAM policy documents with Terraform, see the [AWS IAM Policy Document Guide](https://learn.hashicorp.com/terraform/aws/iam-policy).
-
-- `tags` - (Optional) A map of tags to assign to the bucket.
-- `force_destroy` - (Optional, Default:`false`) A boolean that indicates all objects (including any [locked objects](https://docs.aws.amazon.com/AmazonS3/latest/dev/object-lock-overview.html)) should be deleted from the bucket so that the bucket can be destroyed without error. These objects are _not_ recoverable.
-- `website` - (Optional) A website object (documented below).
-- `cors_rule` - (Optional) A rule of [Cross-Origin Resource Sharing](https://docs.aws.amazon.com/AmazonS3/latest/dev/cors.html) (documented below).
-- `versioning` - (Optional) A state of [versioning](https://docs.aws.amazon.com/AmazonS3/latest/dev/Versioning.html) (documented below)
-- `logging` - (Optional) A settings of [bucket logging](https://docs.aws.amazon.com/AmazonS3/latest/UG/ManagingBucketLogging.html) (documented below).
-- `lifecycle_rule` - (Optional) A configuration of [object lifecycle management](http://docs.aws.amazon.com/AmazonS3/latest/dev/object-lifecycle-mgmt.html) (documented below).
-- `acceleration_status` - (Optional) Sets the accelerate configuration of an existing bucket. Can be `Enabled` or `Suspended`.
-- `region` - (Optional) If specified, the AWS region this bucket should reside in. Otherwise, the region used by the callee.
-- `request_payer` - (Optional) Specifies who should bear the cost of Amazon S3 data transfer.
-  Can be either `BucketOwner` or `Requester`. By default, the owner of the S3 bucket would incur
-  the costs of any data transfer. See [Requester Pays Buckets](http://docs.aws.amazon.com/AmazonS3/latest/dev/RequesterPaysBuckets.html)
-  developer guide for more information.
-- `replication_configuration` - (Optional) A configuration of [replication configuration](http://docs.aws.amazon.com/AmazonS3/latest/dev/crr.html) (documented below).
-- `server_side_encryption_configuration` - (Optional) A configuration of [server-side encryption configuration](http://docs.aws.amazon.com/AmazonS3/latest/dev/bucket-encryption.html) (documented below)
-- `object_lock_configuration` - (Optional) A configuration of [S3 object locking](https://docs.aws.amazon.com/AmazonS3/latest/dev/object-lock.html) (documented below)
-=======
 * `bucket` - (Optional, Forces new resource) The name of the bucket. If omitted, Terraform will assign a random, unique name. Must be less than or equal to 63 characters in length.
 * `bucket_prefix` - (Optional, Forces new resource) Creates a unique bucket name beginning with the specified prefix. Conflicts with `bucket`. Must be less than or equal to 37 characters in length.
 * `acl` - (Optional) The [canned ACL](https://docs.aws.amazon.com/AmazonS3/latest/dev/acl-overview.html#canned-acl) to apply. Valid values are `private`, `public-read`, `public-read-write`, `aws-exec-read`, `authenticated-read`, and `log-delivery-write`. Defaults to `private`.  Conflicts with `grant`.
@@ -380,7 +356,6 @@
 * `replication_configuration` - (Optional) A configuration of [replication configuration](http://docs.aws.amazon.com/AmazonS3/latest/dev/crr.html) (documented below).
 * `server_side_encryption_configuration` - (Optional) A configuration of [server-side encryption configuration](http://docs.aws.amazon.com/AmazonS3/latest/dev/bucket-encryption.html) (documented below)
 * `object_lock_configuration` - (Optional) A configuration of [S3 object locking](https://docs.aws.amazon.com/AmazonS3/latest/dev/object-lock.html) (documented below)
->>>>>>> b454050e
 
 ~> **NOTE:** You cannot use `acceleration_status` in `cn-north-1` or `us-gov-west-1`
 
@@ -412,17 +387,6 @@
 
 The `lifecycle_rule` object supports the following:
 
-<<<<<<< HEAD
-- `id` - (Optional) Unique identifier for the rule.
-- `prefix` - (Optional) Object key prefix identifying one or more objects to which the rule applies.
-- `tags` - (Optional) Specifies object tags key and value.
-- `enabled` - (Required) Specifies lifecycle rule status.
-- `abort_incomplete_multipart_upload_days` (Optional) Specifies the number of days after initiating a multipart upload when the multipart upload must be completed.
-- `expiration` - (Optional) Specifies a period in the object's expire (documented below).
-- `transition` - (Optional) Specifies a period in the object's transitions (documented below).
-- `noncurrent_version_expiration` - (Optional) Specifies when noncurrent object versions expire (documented below).
-- `noncurrent_version_transition` - (Optional) Specifies when noncurrent object versions transitions (documented below).
-=======
 * `id` - (Optional) Unique identifier for the rule. Must be less than or equal to 255 characters in length.
 * `prefix` - (Optional) Object key prefix identifying one or more objects to which the rule applies.
 * `tags` - (Optional) Specifies object tags key and value.
@@ -432,7 +396,6 @@
 * `transition` - (Optional) Specifies a period in the object's transitions (documented below).
 * `noncurrent_version_expiration` - (Optional) Specifies when noncurrent object versions expire (documented below).
 * `noncurrent_version_transition` - (Optional) Specifies when noncurrent object versions transitions (documented below).
->>>>>>> b454050e
 
 At least one of `abort_incomplete_multipart_upload_days`, `expiration`, `transition`, `noncurrent_version_expiration`, `noncurrent_version_transition` must be specified.
 
@@ -464,15 +427,6 @@
 
 The `rules` object supports the following:
 
-<<<<<<< HEAD
-- `id` - (Optional) Unique identifier for the rule.
-- `priority` - (Optional) The priority associated with the rule.
-- `destination` - (Required) Specifies the destination for the rule (documented below).
-- `source_selection_criteria` - (Optional) Specifies special object selection criteria (documented below).
-- `prefix` - (Optional) Object keyname prefix identifying one or more objects to which the rule applies.
-- `status` - (Required) The status of the rule. Either `Enabled` or `Disabled`. The rule is ignored if status is not Enabled.
-- `filter` - (Optional) Filter that identifies subset of objects to which the replication rule applies (documented below).
-=======
 * `id` - (Optional) Unique identifier for the rule. Must be less than or equal to 255 characters in length.
 * `priority` - (Optional) The priority associated with the rule.
 * `destination` - (Required) Specifies the destination for the rule (documented below).
@@ -480,7 +434,6 @@
 * `prefix` - (Optional) Object keyname prefix identifying one or more objects to which the rule applies. Must be less than or equal to 1024 characters in length.
 * `status` - (Required) The status of the rule. Either `Enabled` or `Disabled`. The rule is ignored if status is not Enabled.
 * `filter` - (Optional) Filter that identifies subset of objects to which the replication rule applies (documented below).
->>>>>>> b454050e
 
 ~> **NOTE on `prefix` and `filter`:** Amazon S3's latest version of the replication configuration is V2, which includes the `filter` attribute for replication rules.
 With the `filter` attribute, you can specify object filters based on the object key prefix, tags, or both to scope the objects that the rule applies to.
@@ -510,15 +463,9 @@
 
 The `filter` object supports the following:
 
-<<<<<<< HEAD
-- `prefix` - (Optional) Object keyname prefix that identifies subset of objects to which the rule applies.
-- `tags` - (Optional) A map of tags that identifies subset of objects to which the rule applies.
-  The rule applies only to objects having all the tags in its tagset.
-=======
 * `prefix` - (Optional) Object keyname prefix that identifies subset of objects to which the rule applies. Must be less than or equal to 1024 characters in length.
 * `tags` - (Optional)  A map of tags that identifies subset of objects to which the rule applies.
 The rule applies only to objects having all the tags in its tagset.
->>>>>>> b454050e
 
 The `server_side_encryption_configuration` object supports the following:
 
