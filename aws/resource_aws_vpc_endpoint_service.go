package aws

import (
	"errors"
	"fmt"
	"log"
	"time"

	"github.com/aws/aws-sdk-go/aws"
	"github.com/aws/aws-sdk-go/aws/arn"
	"github.com/aws/aws-sdk-go/service/ec2"
	"github.com/hashicorp/terraform-plugin-sdk/v2/helper/resource"
	"github.com/hashicorp/terraform-plugin-sdk/v2/helper/schema"
	"github.com/terraform-providers/terraform-provider-aws/aws/internal/keyvaluetags"
)

func resourceAwsVpcEndpointService() *schema.Resource {
	return &schema.Resource{
		Create: resourceAwsVpcEndpointServiceCreate,
		Read:   resourceAwsVpcEndpointServiceRead,
		Update: resourceAwsVpcEndpointServiceUpdate,
		Delete: resourceAwsVpcEndpointServiceDelete,
		Importer: &schema.ResourceImporter{
			State: schema.ImportStatePassthrough,
		},

		Schema: map[string]*schema.Schema{
			"acceptance_required": {
				Type:     schema.TypeBool,
				Required: true,
			},
			"allowed_principals": {
				Type:     schema.TypeSet,
				Optional: true,
				Computed: true,
				Elem:     &schema.Schema{Type: schema.TypeString},
				Set:      schema.HashString,
			},
			"arn": {
				Type:     schema.TypeString,
				Computed: true,
			},
			"availability_zones": {
				Type:     schema.TypeSet,
				Elem:     &schema.Schema{Type: schema.TypeString},
				Computed: true,
				Set:      schema.HashString,
			},
			"base_endpoint_dns_names": {
				Type:     schema.TypeSet,
				Elem:     &schema.Schema{Type: schema.TypeString},
				Computed: true,
				Set:      schema.HashString,
			},
			"gateway_load_balancer_arns": {
				Type:     schema.TypeSet,
				Optional: true,
				MinItems: 1,
				Elem: &schema.Schema{
					Type:         schema.TypeString,
					ValidateFunc: validateArn,
				},
				Set: schema.HashString,
			},
			"manages_vpc_endpoints": {
				Type:     schema.TypeBool,
				Computed: true,
			},
			"network_load_balancer_arns": {
				Type:     schema.TypeSet,
<<<<<<< HEAD
				Required: true,
				// MinItems: 1,
				Elem: &schema.Schema{Type: schema.TypeString},
				Set:  schema.HashString,
=======
				Optional: true,
				MinItems: 1,
				Elem: &schema.Schema{
					Type:         schema.TypeString,
					ValidateFunc: validateArn,
				},
				Set: schema.HashString,
>>>>>>> b454050e
			},
			"private_dns_name": {
				Type:     schema.TypeString,
				Computed: true,
				Optional: true,
			},
			"private_dns_name_configuration": {
				Type:     schema.TypeList,
				Computed: true,
				Elem: &schema.Resource{
					Schema: map[string]*schema.Schema{
						"name": {
							Type:     schema.TypeString,
							Computed: true,
						},
						"state": {
							Type:     schema.TypeString,
							Computed: true,
						},
						"type": {
							Type:     schema.TypeString,
							Computed: true,
						},
						"value": {
							Type:     schema.TypeString,
							Computed: true,
						},
					},
				},
			},
			"service_name": {
				Type:     schema.TypeString,
				Computed: true,
			},
			"service_type": {
				Type:     schema.TypeString,
				Computed: true,
			},
			"state": {
				Type:     schema.TypeString,
				Computed: true,
			},
			"tags": tagsSchema(),
		},
	}
}

func resourceAwsVpcEndpointServiceCreate(d *schema.ResourceData, meta interface{}) error {
	conn := meta.(*AWSClient).ec2conn

	req := &ec2.CreateVpcEndpointServiceConfigurationInput{
		AcceptanceRequired: aws.Bool(d.Get("acceptance_required").(bool)),
		TagSpecifications:  ec2TagSpecificationsFromMap(d.Get("tags").(map[string]interface{}), "vpc-endpoint-service"),
	}
	if v, ok := d.GetOk("private_dns_name"); ok {
		req.PrivateDnsName = aws.String(v.(string))
	}

	if v, ok := d.GetOk("gateway_load_balancer_arns"); ok {
		if v, ok := v.(*schema.Set); ok && v.Len() > 0 {
			req.GatewayLoadBalancerArns = expandStringSet(v)
		}
	}

	if v, ok := d.GetOk("network_load_balancer_arns"); ok {
		if v, ok := v.(*schema.Set); ok && v.Len() > 0 {
			req.NetworkLoadBalancerArns = expandStringSet(v)
		}
	}

	log.Printf("[DEBUG] Creating VPC Endpoint Service configuration: %#v", req)
	resp, err := conn.CreateVpcEndpointServiceConfiguration(req)
	if err != nil {
		return fmt.Errorf("Error creating VPC Endpoint Service configuration: %s", err.Error())
	}

	d.SetId(aws.StringValue(resp.ServiceConfiguration.ServiceId))

	if err := vpcEndpointServiceWaitUntilAvailable(d, conn); err != nil {
		return err
	}

	if v, ok := d.GetOk("allowed_principals"); ok && v.(*schema.Set).Len() > 0 {
		modifyPermReq := &ec2.ModifyVpcEndpointServicePermissionsInput{
			ServiceId:            aws.String(d.Id()),
			AddAllowedPrincipals: expandStringSet(v.(*schema.Set)),
		}
		log.Printf("[DEBUG] Adding VPC Endpoint Service permissions: %#v", modifyPermReq)
		if _, err := conn.ModifyVpcEndpointServicePermissions(modifyPermReq); err != nil {
			return fmt.Errorf("error adding VPC Endpoint Service permissions: %s", err.Error())
		}
	}

	return resourceAwsVpcEndpointServiceRead(d, meta)
}

func resourceAwsVpcEndpointServiceRead(d *schema.ResourceData, meta interface{}) error {
	conn := meta.(*AWSClient).ec2conn
	ignoreTagsConfig := meta.(*AWSClient).IgnoreTagsConfig

	svcCfgRaw, state, err := vpcEndpointServiceStateRefresh(conn, d.Id())()
	if err != nil && state != ec2.ServiceStateFailed {
		return fmt.Errorf("error reading VPC Endpoint Service (%s): %s", d.Id(), err.Error())
	}

	terminalStates := map[string]bool{
		ec2.ServiceStateDeleted:  true,
		ec2.ServiceStateDeleting: true,
		ec2.ServiceStateFailed:   true,
	}
	if _, ok := terminalStates[state]; ok {
		log.Printf("[WARN] VPC Endpoint Service (%s) not found, removing from state", d.Id())
		d.SetId("")
		return nil
	}

	arn := arn.ARN{
		Partition: meta.(*AWSClient).partition,
		Service:   "ec2",
		Region:    meta.(*AWSClient).region,
		AccountID: meta.(*AWSClient).accountid,
		Resource:  fmt.Sprintf("vpc-endpoint-service/%s", d.Id()),
	}.String()
	d.Set("arn", arn)

	svcCfg := svcCfgRaw.(*ec2.ServiceConfiguration)
	d.Set("acceptance_required", svcCfg.AcceptanceRequired)
	err = d.Set("availability_zones", flattenStringSet(svcCfg.AvailabilityZones))
	if err != nil {
		return fmt.Errorf("error setting availability_zones: %s", err)
	}
	err = d.Set("base_endpoint_dns_names", flattenStringSet(svcCfg.BaseEndpointDnsNames))
	if err != nil {
		return fmt.Errorf("error setting base_endpoint_dns_names: %s", err)
	}

	if err := d.Set("gateway_load_balancer_arns", flattenStringSet(svcCfg.GatewayLoadBalancerArns)); err != nil {
		return fmt.Errorf("error setting gateway_load_balancer_arns: %w", err)
	}

	d.Set("manages_vpc_endpoints", svcCfg.ManagesVpcEndpoints)

	if err := d.Set("network_load_balancer_arns", flattenStringSet(svcCfg.NetworkLoadBalancerArns)); err != nil {
		return fmt.Errorf("error setting network_load_balancer_arns: %w", err)
	}

	d.Set("private_dns_name", svcCfg.PrivateDnsName)
	d.Set("service_name", svcCfg.ServiceName)
	d.Set("service_type", svcCfg.ServiceType[0].ServiceType)
	d.Set("state", svcCfg.ServiceState)
	err = d.Set("tags", keyvaluetags.Ec2KeyValueTags(svcCfg.Tags).IgnoreAws().IgnoreConfig(ignoreTagsConfig).Map())
	if err != nil {
		return fmt.Errorf("error setting tags: %s", err)
	}

	resp, err := conn.DescribeVpcEndpointServicePermissions(&ec2.DescribeVpcEndpointServicePermissionsInput{
		ServiceId: aws.String(d.Id()),
	})
	if err != nil {
		return fmt.Errorf("error reading VPC Endpoint Service permissions (%s): %s", d.Id(), err.Error())
	}

	err = d.Set("allowed_principals", flattenVpcEndpointServiceAllowedPrincipals(resp.AllowedPrincipals))
	if err != nil {
		return fmt.Errorf("error setting allowed_principals: %s", err)
	}

	err = d.Set("private_dns_name_configuration", flattenPrivateDnsNameConfiguration(svcCfg.PrivateDnsNameConfiguration))
	if err != nil {
		return fmt.Errorf("error setting private_dns_name_configuration: %w", err)
	}

	return nil
}

func flattenPrivateDnsNameConfiguration(privateDnsNameConfiguration *ec2.PrivateDnsNameConfiguration) []interface{} {
	if privateDnsNameConfiguration == nil {
		return nil
	}
	tfMap := map[string]interface{}{}

	if v := privateDnsNameConfiguration.Name; v != nil {
		tfMap["name"] = aws.StringValue(v)
	}

	if v := privateDnsNameConfiguration.State; v != nil {
		tfMap["state"] = aws.StringValue(v)
	}

	if v := privateDnsNameConfiguration.Type; v != nil {
		tfMap["type"] = aws.StringValue(v)
	}

	if v := privateDnsNameConfiguration.Value; v != nil {
		tfMap["value"] = aws.StringValue(v)
	}

	// The EC2 API can return a XML structure with no elements
	if len(tfMap) == 0 {
		return nil
	}

	return []interface{}{tfMap}
}

func resourceAwsVpcEndpointServiceUpdate(d *schema.ResourceData, meta interface{}) error {
	conn := meta.(*AWSClient).ec2conn

	if d.HasChanges("acceptance_required", "gateway_load_balancer_arns", "network_load_balancer_arns", "private_dns_name") {
		modifyCfgReq := &ec2.ModifyVpcEndpointServiceConfigurationInput{
			ServiceId: aws.String(d.Id()),
		}

		if d.HasChange("private_dns_name") {
			modifyCfgReq.PrivateDnsName = aws.String(d.Get("private_dns_name").(string))
		}

		if d.HasChange("acceptance_required") {
			modifyCfgReq.AcceptanceRequired = aws.Bool(d.Get("acceptance_required").(bool))
		}

		setVpcEndpointServiceUpdateLists(d, "gateway_load_balancer_arns",
			&modifyCfgReq.AddGatewayLoadBalancerArns, &modifyCfgReq.RemoveGatewayLoadBalancerArns)

		setVpcEndpointServiceUpdateLists(d, "network_load_balancer_arns",
			&modifyCfgReq.AddNetworkLoadBalancerArns, &modifyCfgReq.RemoveNetworkLoadBalancerArns)

		log.Printf("[DEBUG] Modifying VPC Endpoint Service configuration: %#v", modifyCfgReq)
		if _, err := conn.ModifyVpcEndpointServiceConfiguration(modifyCfgReq); err != nil {
			return fmt.Errorf("Error modifying VPC Endpoint Service configuration: %s", err.Error())
		}

		if err := vpcEndpointServiceWaitUntilAvailable(d, conn); err != nil {
			return err
		}
	}

	if d.HasChange("allowed_principals") {
		modifyPermReq := &ec2.ModifyVpcEndpointServicePermissionsInput{
			ServiceId: aws.String(d.Id()),
		}

		setVpcEndpointServiceUpdateLists(d, "allowed_principals",
			&modifyPermReq.AddAllowedPrincipals, &modifyPermReq.RemoveAllowedPrincipals)

		log.Printf("[DEBUG] Modifying VPC Endpoint Service permissions: %#v", modifyPermReq)
		if _, err := conn.ModifyVpcEndpointServicePermissions(modifyPermReq); err != nil {
			return fmt.Errorf("Error modifying VPC Endpoint Service permissions: %s", err.Error())
		}
	}

	if d.HasChange("tags") {
		o, n := d.GetChange("tags")

		if err := keyvaluetags.Ec2UpdateTags(conn, d.Id(), o, n); err != nil {
			return fmt.Errorf("error updating EC2 VPC Endpoint Service (%s) tags: %s", d.Id(), err)
		}
	}

	return resourceAwsVpcEndpointServiceRead(d, meta)
}

func resourceAwsVpcEndpointServiceDelete(d *schema.ResourceData, meta interface{}) error {
	conn := meta.(*AWSClient).ec2conn

	log.Printf("[DEBUG] Deleting VPC Endpoint Service: %s", d.Id())
	_, err := conn.DeleteVpcEndpointServiceConfigurations(&ec2.DeleteVpcEndpointServiceConfigurationsInput{
		ServiceIds: aws.StringSlice([]string{d.Id()}),
	})
	if err != nil {
		if isAWSErr(err, "InvalidVpcEndpointServiceId.NotFound", "") {
			log.Printf("[DEBUG] VPC Endpoint Service %s is already gone", d.Id())
		} else {
			return fmt.Errorf("Error deleting VPC Endpoint Service: %s", err.Error())
		}
	}

	if err := waitForVpcEndpointServiceDeletion(conn, d.Id()); err != nil {
		return fmt.Errorf("Error waiting for VPC Endpoint Service %s to delete: %s", d.Id(), err.Error())
	}

	return nil
}

func vpcEndpointServiceStateRefresh(conn *ec2.EC2, svcId string) resource.StateRefreshFunc {
	return func() (interface{}, string, error) {
		log.Printf("[DEBUG] Reading VPC Endpoint Service Configuration: %s", svcId)
		resp, err := conn.DescribeVpcEndpointServiceConfigurations(&ec2.DescribeVpcEndpointServiceConfigurationsInput{
			ServiceIds: aws.StringSlice([]string{svcId}),
		})
		if err != nil {
			if isAWSErr(err, "InvalidVpcEndpointServiceId.NotFound", "") {
				return false, ec2.ServiceStateDeleted, nil
			}

			return nil, "", err
		}

		svcCfg := resp.ServiceConfigurations[0]
		state := aws.StringValue(svcCfg.ServiceState)
		// No use in retrying if the endpoint service is in a failed state.
		if state == ec2.ServiceStateFailed {
			return nil, state, errors.New("VPC Endpoint Service is in a failed state")
		}
		return svcCfg, state, nil
	}
}

func vpcEndpointServiceWaitUntilAvailable(d *schema.ResourceData, conn *ec2.EC2) error {
	stateConf := &resource.StateChangeConf{
		Pending:    []string{ec2.ServiceStatePending},
		Target:     []string{ec2.ServiceStateAvailable},
		Refresh:    vpcEndpointServiceStateRefresh(conn, d.Id()),
		Timeout:    10 * time.Minute,
		Delay:      5 * time.Second,
		MinTimeout: 5 * time.Second,
	}
	if _, err := stateConf.WaitForState(); err != nil {
		return fmt.Errorf("Error waiting for VPC Endpoint Service %s to become available: %s", d.Id(), err.Error())
	}

	return nil
}

func waitForVpcEndpointServiceDeletion(conn *ec2.EC2, serviceID string) error {
	stateConf := &resource.StateChangeConf{
		Pending:    []string{ec2.ServiceStateAvailable, ec2.ServiceStateDeleting},
		Target:     []string{ec2.ServiceStateDeleted},
		Refresh:    vpcEndpointServiceStateRefresh(conn, serviceID),
		Timeout:    10 * time.Minute,
		Delay:      5 * time.Second,
		MinTimeout: 5 * time.Second,
	}

	_, err := stateConf.WaitForState()

	return err
}

func setVpcEndpointServiceUpdateLists(d *schema.ResourceData, key string, a, r *[]*string) {
	if d.HasChange(key) {
		o, n := d.GetChange(key)
		os := o.(*schema.Set)
		ns := n.(*schema.Set)

		add := expandStringList(ns.Difference(os).List())
		if len(add) > 0 {
			*a = add
		}

		remove := expandStringList(os.Difference(ns).List())
		if len(remove) > 0 {
			*r = remove
		}
	}
}

func flattenVpcEndpointServiceAllowedPrincipals(allowedPrincipals []*ec2.AllowedPrincipal) *schema.Set {
	vPrincipals := []interface{}{}

	for _, allowedPrincipal := range allowedPrincipals {
		if allowedPrincipal.Principal != nil {
			vPrincipals = append(vPrincipals, aws.StringValue(allowedPrincipal.Principal))
		}
	}

	return schema.NewSet(schema.HashString, vPrincipals)
}<|MERGE_RESOLUTION|>--- conflicted
+++ resolved
@@ -68,20 +68,10 @@
 			},
 			"network_load_balancer_arns": {
 				Type:     schema.TypeSet,
-<<<<<<< HEAD
-				Required: true,
+				Optional: true,
 				// MinItems: 1,
 				Elem: &schema.Schema{Type: schema.TypeString},
 				Set:  schema.HashString,
-=======
-				Optional: true,
-				MinItems: 1,
-				Elem: &schema.Schema{
-					Type:         schema.TypeString,
-					ValidateFunc: validateArn,
-				},
-				Set: schema.HashString,
->>>>>>> b454050e
 			},
 			"private_dns_name": {
 				Type:     schema.TypeString,
