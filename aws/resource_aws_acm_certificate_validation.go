package aws

import (
	"fmt"
	"log"
	"strings"
	"time"

	"github.com/aws/aws-sdk-go/aws"
	"github.com/aws/aws-sdk-go/service/acm"
	multierror "github.com/hashicorp/go-multierror"
	"github.com/hashicorp/terraform-plugin-sdk/helper/resource"
	"github.com/hashicorp/terraform-plugin-sdk/helper/schema"
)

func resourceAwsAcmCertificateValidation() *schema.Resource {
	return &schema.Resource{
		Create: resourceAwsAcmCertificateValidationCreate,
		Read:   resourceAwsAcmCertificateValidationRead,
		Delete: resourceAwsAcmCertificateValidationDelete,

		Schema: map[string]*schema.Schema{
			"certificate_arn": {
				Type:     schema.TypeString,
				Required: true,
				ForceNew: true,
			},
			"validation_record_fqdns": {
				Type:     schema.TypeSet,
				Optional: true,
				ForceNew: true,
				Elem:     &schema.Schema{Type: schema.TypeString},
				Set:      schema.HashString,
			},
		},
		Timeouts: &schema.ResourceTimeout{
			Create: schema.DefaultTimeout(45 * time.Minute),
		},
	}
}

func resourceAwsAcmCertificateValidationCreate(d *schema.ResourceData, meta interface{}) error {
	certificate_arn := d.Get("certificate_arn").(string)

	acmconn := meta.(*AWSClient).acmconn
	params := &acm.DescribeCertificateInput{
		CertificateArn: aws.String(certificate_arn),
	}

	resp, err := acmconn.DescribeCertificate(params)

	if err != nil {
		return fmt.Errorf("Error describing certificate: %s", err)
	}

	if *resp.Certificate.Type != "AMAZON_ISSUED" {
		return fmt.Errorf("Certificate %s has type %s, no validation necessary", aws.StringValue(resp.Certificate.CertificateArn), aws.StringValue(resp.Certificate.Status))
	}

	if validation_record_fqdns, ok := d.GetOk("validation_record_fqdns"); ok {
		err := resourceAwsAcmCertificateCheckValidationRecords(validation_record_fqdns.(*schema.Set).List(), resp.Certificate, acmconn)
		if err != nil {
			return err
		}
	} else {
		log.Printf("[INFO] No validation_record_fqdns set, skipping check")
	}

	err = resource.Retry(d.Timeout(schema.TimeoutCreate), func() *resource.RetryError {
		resp, err := acmconn.DescribeCertificate(params)

		if err != nil {
			return resource.NonRetryableError(fmt.Errorf("Error describing certificate: %s", err))
		}

		if aws.StringValue(resp.Certificate.Status) != acm.CertificateStatusIssued {
			return resource.RetryableError(fmt.Errorf("Expected certificate to be issued but was in state %s", aws.StringValue(resp.Certificate.Status)))
		}

		log.Printf("[INFO] ACM Certificate validation for %s done, certificate was issued", certificate_arn)
		return resource.NonRetryableError(resourceAwsAcmCertificateValidationRead(d, meta))
	})
	if isResourceTimeoutError(err) {
		resp, err = acmconn.DescribeCertificate(params)
		if aws.StringValue(resp.Certificate.Status) != acm.CertificateStatusIssued {
			return fmt.Errorf("Expected certificate to be issued but was in state %s", aws.StringValue(resp.Certificate.Status))
		}
	}
	if err != nil {
		return fmt.Errorf("Error describing created certificate: %s", err)
	}
	return nil
}

func resourceAwsAcmCertificateCheckValidationRecords(validationRecordFqdns []interface{}, cert *acm.CertificateDetail, conn *acm.ACM) error {
	expectedFqdns := make(map[string]*acm.DomainValidation)

	if len(cert.DomainValidationOptions) == 0 {
		input := &acm.DescribeCertificateInput{
			CertificateArn: cert.CertificateArn,
		}
<<<<<<< HEAD
		err := resource.Retry(1*time.Minute, func() *resource.RetryError {
			log.Printf("[DEBUG] Certificate domain validation options empty for %q, retrying", *cert.CertificateArn)
			output, err := conn.DescribeCertificate(input)
=======
		var err error
		var output *acm.DescribeCertificateOutput
		err = resource.Retry(1*time.Minute, func() *resource.RetryError {
			log.Printf("[DEBUG] Certificate domain validation options empty for %q, retrying", *cert.CertificateArn)
			output, err = conn.DescribeCertificate(input)
>>>>>>> 2cd7beee
			if err != nil {
				return resource.NonRetryableError(err)
			}
			if len(output.Certificate.DomainValidationOptions) == 0 {
				return resource.RetryableError(fmt.Errorf("Certificate domain validation options empty for %s", *cert.CertificateArn))
			}
			cert = output.Certificate
			return nil
		})
		if isResourceTimeoutError(err) {
			output, err = conn.DescribeCertificate(input)
			if err != nil {
				return fmt.Errorf("Error describing ACM certificate: %s", err)
			}
			if len(output.Certificate.DomainValidationOptions) == 0 {
				return fmt.Errorf("Certificate domain validation options empty for %s", *cert.CertificateArn)
			}
		}
		if err != nil {
			return fmt.Errorf("Error checking certificate domain validation options: %s", err)
		}
		cert = output.Certificate
	}
	for _, v := range cert.DomainValidationOptions {
		if v.ValidationMethod != nil {
			if *v.ValidationMethod != acm.ValidationMethodDns {
				return fmt.Errorf("validation_record_fqdns is only valid for DNS validation")
			}
			newExpectedFqdn := strings.TrimSuffix(*v.ResourceRecord.Name, ".")
			expectedFqdns[newExpectedFqdn] = v
		} else if len(v.ValidationEmails) > 0 {
			// ACM API sometimes is not sending ValidationMethod for EMAIL validation
			return fmt.Errorf("validation_record_fqdns is only valid for DNS validation")
		}
	}

	for _, v := range validationRecordFqdns {
		delete(expectedFqdns, strings.TrimSuffix(v.(string), "."))
	}

	if len(expectedFqdns) > 0 {
		var errors error
		for expectedFqdn, domainValidation := range expectedFqdns {
			errors = multierror.Append(errors, fmt.Errorf("missing %s DNS validation record: %s", *domainValidation.DomainName, expectedFqdn))
		}
		return errors
	}

	return nil
}

func resourceAwsAcmCertificateValidationRead(d *schema.ResourceData, meta interface{}) error {
	acmconn := meta.(*AWSClient).acmconn

	params := &acm.DescribeCertificateInput{
		CertificateArn: aws.String(d.Get("certificate_arn").(string)),
	}

	resp, err := acmconn.DescribeCertificate(params)

	if err != nil && isAWSErr(err, acm.ErrCodeResourceNotFoundException, "") {
		d.SetId("")
		return nil
	} else if err != nil {
		return fmt.Errorf("Error describing certificate: %s", err)
	}

	if aws.StringValue(resp.Certificate.Status) != acm.CertificateStatusIssued {
		log.Printf("[INFO] Certificate status not issued, was %s, tainting validation", aws.StringValue(resp.Certificate.Status))
		d.SetId("")
	} else {
		d.SetId((*resp.Certificate.IssuedAt).String())
	}
	return nil
}

func resourceAwsAcmCertificateValidationDelete(d *schema.ResourceData, meta interface{}) error {
	// No need to do anything, certificate will be deleted when acm_certificate is deleted
	return nil
}<|MERGE_RESOLUTION|>--- conflicted
+++ resolved
@@ -99,17 +99,11 @@
 		input := &acm.DescribeCertificateInput{
 			CertificateArn: cert.CertificateArn,
 		}
-<<<<<<< HEAD
-		err := resource.Retry(1*time.Minute, func() *resource.RetryError {
-			log.Printf("[DEBUG] Certificate domain validation options empty for %q, retrying", *cert.CertificateArn)
-			output, err := conn.DescribeCertificate(input)
-=======
 		var err error
 		var output *acm.DescribeCertificateOutput
 		err = resource.Retry(1*time.Minute, func() *resource.RetryError {
 			log.Printf("[DEBUG] Certificate domain validation options empty for %q, retrying", *cert.CertificateArn)
 			output, err = conn.DescribeCertificate(input)
->>>>>>> 2cd7beee
 			if err != nil {
 				return resource.NonRetryableError(err)
 			}
