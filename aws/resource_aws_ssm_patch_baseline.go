--- conflicted
+++ resolved
@@ -111,18 +111,10 @@
 			},
 
 			"operating_system": {
-<<<<<<< HEAD
 				Type:     schema.TypeString,
 				Optional: true,
 				ForceNew: true,
 				Default:  ssm.OperatingSystemWindows,
-=======
-				Type:         schema.TypeString,
-				Optional:     true,
-				ForceNew:     true,
-				Default:      ssm.OperatingSystemWindows,
-				ValidateFunc: validation.StringInSlice(ssm.OperatingSystem_Values(), false),
->>>>>>> b454050e
 			},
 
 			"approved_patches_compliance_level": {
