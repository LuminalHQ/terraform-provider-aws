--- conflicted
+++ resolved
@@ -2456,11 +2456,6 @@
 		}
 	}
 
-<<<<<<< HEAD
-	// configs.UnusedAccountValidityDays = aws.Int64(int64(config["unused_account_validity_days"].(int)))
-
-=======
->>>>>>> b454050e
 	return configs
 }
 
@@ -2495,11 +2490,8 @@
 		}
 	}
 
-<<<<<<< HEAD
 	// config["unused_account_validity_days"] = *s.UnusedAccountValidityDays
 
-=======
->>>>>>> b454050e
 	return []map[string]interface{}{config}
 }
 
