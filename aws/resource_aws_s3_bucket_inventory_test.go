package aws

import (
	"fmt"
	"log"
	"regexp"
	"testing"
	"time"

	"github.com/aws/aws-sdk-go/aws"
	"github.com/aws/aws-sdk-go/service/s3"
	"github.com/hashicorp/terraform-plugin-sdk/v2/helper/acctest"
	"github.com/hashicorp/terraform-plugin-sdk/v2/helper/resource"
	"github.com/hashicorp/terraform-plugin-sdk/v2/terraform"
)

func TestAccAWSS3BucketInventory_basic(t *testing.T) {
	var conf s3.InventoryConfiguration
	rString := acctest.RandString(8)
	resourceName := "aws_s3_bucket_inventory.test"

	bucketName := fmt.Sprintf("tf-acc-bucket-inventory-%s", rString)
	inventoryName := t.Name()

	resource.ParallelTest(t, resource.TestCase{
		PreCheck:     func() { testAccPreCheck(t) },
		Providers:    testAccProviders,
		CheckDestroy: testAccCheckAWSS3BucketInventoryDestroy,
		Steps: []resource.TestStep{
			{
				Config: testAccAWSS3BucketInventoryConfig(bucketName, inventoryName),
				Check: resource.ComposeTestCheckFunc(
					testAccCheckAWSS3BucketInventoryConfigExists(resourceName, &conf),
					resource.TestCheckResourceAttr(resourceName, "bucket", bucketName),
					resource.TestCheckNoResourceAttr(resourceName, "filter"),
					resource.TestCheckResourceAttr(resourceName, "name", inventoryName),
					resource.TestCheckResourceAttr(resourceName, "enabled", "true"),
					resource.TestCheckResourceAttr(resourceName, "included_object_versions", "All"),

					resource.TestCheckResourceAttr(resourceName, "optional_fields.#", "2"),

					resource.TestCheckResourceAttr(resourceName, "schedule.#", "1"),
					resource.TestCheckResourceAttr(resourceName, "schedule.0.frequency", "Weekly"),

					resource.TestCheckResourceAttr(resourceName, "destination.#", "1"),
					resource.TestCheckResourceAttr(resourceName, "destination.0.bucket.#", "1"),
					testAccCheckResourceAttrGlobalARNNoAccount(resourceName, "destination.0.bucket.0.bucket_arn", "s3", bucketName),
					testAccCheckResourceAttrAccountID(resourceName, "destination.0.bucket.0.account_id"),
					resource.TestCheckResourceAttr(resourceName, "destination.0.bucket.0.format", "ORC"),
					resource.TestCheckResourceAttr(resourceName, "destination.0.bucket.0.prefix", "inventory"),
				),
			},
			{
				ResourceName:      resourceName,
				ImportState:       true,
				ImportStateVerify: true,
			},
		},
	})
}

func TestAccAWSS3BucketInventory_encryptWithSSES3(t *testing.T) {
	var conf s3.InventoryConfiguration
	rString := acctest.RandString(8)
	resourceName := "aws_s3_bucket_inventory.test"

	bucketName := fmt.Sprintf("tf-acc-bucket-inventory-%s", rString)
	inventoryName := t.Name()

	resource.ParallelTest(t, resource.TestCase{
		PreCheck:     func() { testAccPreCheck(t) },
		Providers:    testAccProviders,
		CheckDestroy: testAccCheckAWSS3BucketInventoryDestroy,
		Steps: []resource.TestStep{
			{
				Config: testAccAWSS3BucketInventoryConfigEncryptWithSSES3(bucketName, inventoryName),
				Check: resource.ComposeTestCheckFunc(
					testAccCheckAWSS3BucketInventoryConfigExists(resourceName, &conf),
					resource.TestCheckResourceAttr(resourceName, "destination.0.bucket.0.encryption.0.sse_s3.#", "1"),
				),
			},
			{
				ResourceName:      resourceName,
				ImportState:       true,
				ImportStateVerify: true,
			},
		},
	})
}

func TestAccAWSS3BucketInventory_encryptWithSSEKMS(t *testing.T) {
	var conf s3.InventoryConfiguration
	rString := acctest.RandString(8)
	resourceName := "aws_s3_bucket_inventory.test"

	bucketName := fmt.Sprintf("tf-acc-bucket-inventory-%s", rString)
	inventoryName := t.Name()

	resource.ParallelTest(t, resource.TestCase{
		PreCheck:     func() { testAccPreCheck(t) },
		Providers:    testAccProviders,
		CheckDestroy: testAccCheckAWSS3BucketInventoryDestroy,
		Steps: []resource.TestStep{
			{
				Config: testAccAWSS3BucketInventoryConfigEncryptWithSSEKMS(bucketName, inventoryName),
				Check: resource.ComposeTestCheckFunc(
					testAccCheckAWSS3BucketInventoryConfigExists(resourceName, &conf),
					resource.TestCheckResourceAttr(resourceName, "destination.0.bucket.0.encryption.0.sse_kms.#", "1"),
					resource.TestMatchResourceAttr(resourceName, "destination.0.bucket.0.encryption.0.sse_kms.0.key_id", regexp.MustCompile(fmt.Sprintf("^arn:%s:kms:", testAccGetPartition()))),
				),
			},
			{
				ResourceName:      resourceName,
				ImportState:       true,
				ImportStateVerify: true,
			},
		},
	})
}

func testAccCheckAWSS3BucketInventoryConfigExists(n string, res *s3.InventoryConfiguration) resource.TestCheckFunc {
	return func(s *terraform.State) error {
		rs, ok := s.RootModule().Resources[n]
		if !ok {
			return fmt.Errorf("Not found: %s", n)
		}

		if rs.Primary.ID == "" {
			return fmt.Errorf("No S3 bucket inventory configuration ID is set")
		}

		conn := testAccProvider.Meta().(*AWSClient).s3conn
		bucket, name, err := resourceAwsS3BucketInventoryParseID(rs.Primary.ID)
		if err != nil {
			return err
		}

		input := &s3.GetBucketInventoryConfigurationInput{
			Bucket: aws.String(bucket),
			Id:     aws.String(name),
		}
		log.Printf("[DEBUG] Reading S3 bucket inventory configuration: %s", input)
		output, err := conn.GetBucketInventoryConfiguration(input)
		if err != nil {
			return err
		}

		*res = *output.InventoryConfiguration

		return nil
	}
}

func testAccCheckAWSS3BucketInventoryDestroy(s *terraform.State) error {
	conn := testAccProvider.Meta().(*AWSClient).s3conn

	for _, rs := range s.RootModule().Resources {
		if rs.Type != "aws_s3_bucket_inventory" {
			continue
		}

		bucket, name, err := resourceAwsS3BucketInventoryParseID(rs.Primary.ID)
		if err != nil {
			return err
		}

		err = resource.Retry(1*time.Minute, func() *resource.RetryError {
			input := &s3.GetBucketInventoryConfigurationInput{
				Bucket: aws.String(bucket),
				Id:     aws.String(name),
			}
			log.Printf("[DEBUG] Reading S3 bucket inventory configuration: %s", input)
			output, err := conn.GetBucketInventoryConfiguration(input)
			if err != nil {
				if isAWSErr(err, s3.ErrCodeNoSuchBucket, "") || isAWSErr(err, "NoSuchConfiguration", "The specified configuration does not exist.") {
					return nil
				}
				return resource.NonRetryableError(err)
			}
			if output.InventoryConfiguration != nil {
				return resource.RetryableError(fmt.Errorf("S3 bucket inventory configuration exists: %v", output))
			}
			return nil
		})
		if err != nil {
			return err
		}
	}
	return nil
}

func testAccAWSS3BucketInventoryConfigBucket(name string) string {
	return fmt.Sprintf(`
resource "aws_s3_bucket" "test" {
  bucket = %[1]q
  acl    = "private"
}
`, name)
}

func testAccAWSS3BucketInventoryConfig(bucketName, inventoryName string) string {
	return testAccAWSS3BucketInventoryConfigBucket(bucketName) + fmt.Sprintf(`
data "aws_caller_identity" "current" {}

resource "aws_s3_bucket_inventory" "test" {
  bucket = aws_s3_bucket.test.id
  name   = %[1]q

  included_object_versions = "All"

  optional_fields = [
    "Size",
    "LastModifiedDate",
  ]

  filter {
    prefix = "documents/"
  }

  schedule {
    frequency = "Weekly"
  }

  destination {
    bucket {
      format     = "ORC"
      bucket_arn = aws_s3_bucket.test.arn
      account_id = data.aws_caller_identity.current.account_id
      prefix     = "inventory"
    }
  }
}
`, inventoryName)
}

func testAccAWSS3BucketInventoryConfigEncryptWithSSES3(bucketName, inventoryName string) string {
	return testAccAWSS3BucketInventoryConfigBucket(bucketName) + fmt.Sprintf(`
resource "aws_s3_bucket_inventory" "test" {
  bucket = aws_s3_bucket.test.id
  name   = %[1]q

  included_object_versions = "Current"

  schedule {
    frequency = "Daily"
  }

  destination {
    bucket {
      format     = "CSV"
      bucket_arn = aws_s3_bucket.test.arn

      encryption {
        sse_s3 {}
      }
    }
  }
}
`, inventoryName)
}

func testAccAWSS3BucketInventoryConfigEncryptWithSSEKMS(bucketName, inventoryName string) string {
	return testAccAWSS3BucketInventoryConfigBucket(bucketName) + fmt.Sprintf(`
resource "aws_kms_key" "test" {
  description             = "Terraform acc test S3 inventory SSE-KMS encryption: %[1]s"
  deletion_window_in_days = 7
}

resource "aws_s3_bucket_inventory" "test" {
  bucket = aws_s3_bucket.test.id
  name   = %[2]q

  included_object_versions = "Current"

  schedule {
    frequency = "Daily"
  }

  destination {
    bucket {
<<<<<<< HEAD
      format = "Parquet"
      bucket_arn = "${aws_s3_bucket.bucket.arn}"
=======
      format     = "Parquet"
      bucket_arn = aws_s3_bucket.test.arn
>>>>>>> b454050e

      encryption {
        sse_kms {
          key_id = aws_kms_key.test.arn
        }
      }
    }
  }
}
`, bucketName, inventoryName)
}<|MERGE_RESOLUTION|>--- conflicted
+++ resolved
@@ -278,13 +278,8 @@
 
   destination {
     bucket {
-<<<<<<< HEAD
-      format = "Parquet"
-      bucket_arn = "${aws_s3_bucket.bucket.arn}"
-=======
       format     = "Parquet"
       bucket_arn = aws_s3_bucket.test.arn
->>>>>>> b454050e
 
       encryption {
         sse_kms {
