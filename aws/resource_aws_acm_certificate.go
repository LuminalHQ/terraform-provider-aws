package aws

import (
	"context"
	"crypto/sha1"
	"encoding/hex"
	"errors"
	"fmt"
	"log"
	"regexp"
	"strings"
	"time"

	"github.com/aws/aws-sdk-go/aws"
	"github.com/aws/aws-sdk-go/service/acm"
	"github.com/hashicorp/aws-sdk-go-base/tfawserr"
	"github.com/hashicorp/terraform-plugin-sdk/v2/helper/resource"
	"github.com/hashicorp/terraform-plugin-sdk/v2/helper/schema"
	"github.com/hashicorp/terraform-plugin-sdk/v2/helper/validation"
	"github.com/terraform-providers/terraform-provider-aws/aws/internal/hashcode"
	"github.com/terraform-providers/terraform-provider-aws/aws/internal/keyvaluetags"
	"github.com/terraform-providers/terraform-provider-aws/aws/internal/tfresource"
)

const (
	// Maximum amount of time for ACM Certificate cross-service reference propagation.
	// Removal of ACM Certificates from API Gateway Custom Domains can take >15 minutes.
	AcmCertificateCrossServicePropagationTimeout = 20 * time.Minute

	// Maximum amount of time for ACM Certificate asynchronous DNS validation record assignment.
	// This timeout is unrelated to any creation or validation of those assigned DNS records.
	AcmCertificateDnsValidationAssignmentTimeout = 5 * time.Minute
)

func resourceAwsAcmCertificate() *schema.Resource {
	return &schema.Resource{
		Create: resourceAwsAcmCertificateCreate,
		Read:   resourceAwsAcmCertificateRead,
		Update: resourceAwsAcmCertificateUpdate,
		Delete: resourceAwsAcmCertificateDelete,
		Importer: &schema.ResourceImporter{
			State: schema.ImportStatePassthrough,
		},
		Schema: map[string]*schema.Schema{
			"certificate_body": {
				Type:     schema.TypeString,
				Optional: true,
			},
			"certificate_chain": {
				Type:     schema.TypeString,
				Optional: true,
			},
			"private_key": {
				Type:      schema.TypeString,
				Optional:  true,
				Sensitive: true,
			},
			"certificate_authority_arn": {
				Type:     schema.TypeString,
				Optional: true,
				ForceNew: true,
			},
			"domain_name": {
<<<<<<< HEAD
				Type:     schema.TypeString,
				Optional: true,
				Computed: true,
				ForceNew: true,
				// ConflictsWith: []string{"private_key", "certificate_body", "certificate_chain"},
				StateFunc: func(v interface{}) string {
					// AWS Provider 1.42.0+ aws_route53_zone references may contain a
					// trailing period, which generates an ACM API error
					return strings.TrimSuffix(v.(string), ".")
				},
			},
			"subject_alternative_names": {
				Type:     schema.TypeList,
				Optional: true,
				Computed: true,
				ForceNew: true,
				// ConflictsWith: []string{"private_key", "certificate_body", "certificate_chain"},
=======
				// AWS Provider 3.0.0 aws_route53_zone references no longer contain a
				// trailing period, no longer requiring a custom StateFunc
				// to prevent ACM API error
				Type:          schema.TypeString,
				Optional:      true,
				Computed:      true,
				ForceNew:      true,
				ConflictsWith: []string{"private_key", "certificate_body", "certificate_chain"},
				ValidateFunc:  validation.StringDoesNotMatch(regexp.MustCompile(`\.$`), "cannot end with a period"),
			},
			"subject_alternative_names": {
				Type:     schema.TypeSet,
				Optional: true,
				Computed: true,
				ForceNew: true,
>>>>>>> b454050e
				Elem: &schema.Schema{
					// AWS Provider 3.0.0 aws_route53_zone references no longer contain a
					// trailing period, no longer requiring a custom StateFunc
					// to prevent ACM API error
					Type: schema.TypeString,
					ValidateFunc: validation.All(
						validation.StringLenBetween(1, 253),
						validation.StringDoesNotMatch(regexp.MustCompile(`\.$`), "cannot end with a period"),
					),
				},
				Set:           schema.HashString,
				ConflictsWith: []string{"private_key", "certificate_body", "certificate_chain"},
			},
			"validation_method": {
				Type:     schema.TypeString,
				Optional: true,
				Computed: true,
				ForceNew: true,
				// ConflictsWith: []string{"private_key", "certificate_body", "certificate_chain", "certificate_authority_arn"},
			},
			"arn": {
				Type:     schema.TypeString,
				Computed: true,
			},
			"domain_validation_options": {
				Type:     schema.TypeSet,
				Computed: true,
				Elem: &schema.Resource{
					Schema: map[string]*schema.Schema{
						"domain_name": {
							Type:     schema.TypeString,
							Computed: true,
						},
						"resource_record_name": {
							Type:     schema.TypeString,
							Computed: true,
						},
						"resource_record_type": {
							Type:     schema.TypeString,
							Computed: true,
						},
						"resource_record_value": {
							Type:     schema.TypeString,
							Computed: true,
						},
					},
				},
				Set: acmDomainValidationOptionsHash,
			},
			"validation_emails": {
				Type:     schema.TypeList,
				Computed: true,
				Elem:     &schema.Schema{Type: schema.TypeString},
			},
			"options": {
				Type:     schema.TypeList,
				Optional: true,
				MaxItems: 1,
				DiffSuppressFunc: func(k, old, new string, d *schema.ResourceData) bool {
					if _, ok := d.GetOk("private_key"); ok {
						// ignore diffs for imported certs; they have a different logging preference
						// default to requested certs which can't be changed by the ImportCertificate API
						return true
					}
					// behave just like suppressMissingOptionalConfigurationBlock() for requested certs
					return old == "1" && new == "0"
				},
				Elem: &schema.Resource{
					Schema: map[string]*schema.Schema{
						"certificate_transparency_logging_preference": {
							Type:     schema.TypeString,
							Optional: true,
							Default:  acm.CertificateTransparencyLoggingPreferenceEnabled,
							ForceNew: true,
							// ConflictsWith: []string{"private_key", "certificate_body", "certificate_chain"},
							ValidateFunc: validation.StringInSlice([]string{
								acm.CertificateTransparencyLoggingPreferenceEnabled,
								acm.CertificateTransparencyLoggingPreferenceDisabled,
							}, false),
						},
					},
				},
			},
			"status": {
				Type:     schema.TypeString,
				Computed: true,
			},
			"tags": tagsSchema(),
		},
		CustomizeDiff: func(_ context.Context, diff *schema.ResourceDiff, v interface{}) error {
			// Attempt to calculate the domain validation options based on domains present in domain_name and subject_alternative_names
			if diff.Get("validation_method").(string) == "DNS" && (diff.HasChange("domain_name") || diff.HasChange("subject_alternative_names")) {
				domainValidationOptionsList := []interface{}{map[string]interface{}{
					// AWS Provider 3.0 -- plan-time validation prevents "domain_name"
					// argument to accept a string with trailing period; thus, trim of trailing period
					// no longer required here
					"domain_name": diff.Get("domain_name").(string),
				}}

				if sanSet, ok := diff.Get("subject_alternative_names").(*schema.Set); ok {
					for _, sanRaw := range sanSet.List() {
						san, ok := sanRaw.(string)

						if !ok {
							continue
						}

						m := map[string]interface{}{
							// AWS Provider 3.0 -- plan-time validation prevents "subject_alternative_names"
							// argument to accept strings with trailing period; thus, trim of trailing period
							// no longer required here
							"domain_name": san,
						}

						domainValidationOptionsList = append(domainValidationOptionsList, m)
					}
				}

				if err := diff.SetNew("domain_validation_options", schema.NewSet(acmDomainValidationOptionsHash, domainValidationOptionsList)); err != nil {
					return fmt.Errorf("error setting new domain_validation_options diff: %w", err)
				}
			}

			return nil
		},
	}
}

func resourceAwsAcmCertificateCreate(d *schema.ResourceData, meta interface{}) error {
	if _, ok := d.GetOk("domain_name"); ok {
		if _, ok := d.GetOk("certificate_authority_arn"); ok {
			return resourceAwsAcmCertificateCreateRequested(d, meta)
		}

		if _, ok := d.GetOk("validation_method"); !ok {
			return errors.New("validation_method must be set when creating a certificate")
		}
		return resourceAwsAcmCertificateCreateRequested(d, meta)
	} else if _, ok := d.GetOk("private_key"); ok {
		if _, ok := d.GetOk("certificate_body"); !ok {
			return errors.New("certificate_body must be set when importing a certificate with private_key")
		}
		return resourceAwsAcmCertificateCreateImported(d, meta)
	}
	return errors.New("certificate must be imported (private_key) or created (domain_name)")
}

func resourceAwsAcmCertificateCreateImported(d *schema.ResourceData, meta interface{}) error {
	conn := meta.(*AWSClient).acmconn

	input := &acm.ImportCertificateInput{
		Certificate: []byte(d.Get("certificate_body").(string)),
		PrivateKey:  []byte(d.Get("private_key").(string)),
	}

	if v, ok := d.GetOk("certificate_chain"); ok {
		input.CertificateChain = []byte(v.(string))
	}

	if v := d.Get("tags").(map[string]interface{}); len(v) > 0 {
		input.Tags = keyvaluetags.New(v).IgnoreAws().AcmTags()
	}

	output, err := conn.ImportCertificate(input)

	if err != nil {
		return fmt.Errorf("error importing ACM Certificate: %w", err)
	}

	d.SetId(aws.StringValue(output.CertificateArn))

	return resourceAwsAcmCertificateRead(d, meta)
}

func resourceAwsAcmCertificateCreateRequested(d *schema.ResourceData, meta interface{}) error {
	acmconn := meta.(*AWSClient).acmconn
	params := &acm.RequestCertificateInput{
		DomainName:       aws.String(d.Get("domain_name").(string)),
		IdempotencyToken: aws.String(resource.PrefixedUniqueId("tf")), // 32 character limit
		Options:          expandAcmCertificateOptions(d.Get("options").([]interface{})),
	}

	if v := d.Get("tags").(map[string]interface{}); len(v) > 0 {
		params.Tags = keyvaluetags.New(d.Get("tags").(map[string]interface{})).IgnoreAws().AcmTags()
	}

	if caARN, ok := d.GetOk("certificate_authority_arn"); ok {
		params.CertificateAuthorityArn = aws.String(caARN.(string))
	}

	if sans, ok := d.GetOk("subject_alternative_names"); ok {
		subjectAlternativeNames := make([]*string, len(sans.(*schema.Set).List()))
		for i, sanRaw := range sans.(*schema.Set).List() {
			subjectAlternativeNames[i] = aws.String(sanRaw.(string))
		}
		params.SubjectAlternativeNames = subjectAlternativeNames
	}

	if v, ok := d.GetOk("validation_method"); ok {
		params.ValidationMethod = aws.String(v.(string))
	}

	log.Printf("[DEBUG] ACM Certificate Request: %#v", params)
	resp, err := acmconn.RequestCertificate(params)

	if err != nil {
		return fmt.Errorf("Error requesting certificate: %s", err)
	}

	d.SetId(aws.StringValue(resp.CertificateArn))

	return resourceAwsAcmCertificateRead(d, meta)
}

func resourceAwsAcmCertificateRead(d *schema.ResourceData, meta interface{}) error {
	acmconn := meta.(*AWSClient).acmconn
	ignoreTagsConfig := meta.(*AWSClient).IgnoreTagsConfig

	params := &acm.DescribeCertificateInput{
		CertificateArn: aws.String(d.Id()),
	}

	return resource.Retry(AcmCertificateDnsValidationAssignmentTimeout, func() *resource.RetryError {
		resp, err := acmconn.DescribeCertificate(params)

		if err != nil {
			if isAWSErr(err, acm.ErrCodeResourceNotFoundException, "") {
				d.SetId("")
				return nil
			}
			return resource.NonRetryableError(fmt.Errorf("Error describing certificate: %s", err))
		}

		d.Set("domain_name", resp.Certificate.DomainName)
		d.Set("arn", resp.Certificate.CertificateArn)
		d.Set("certificate_authority_arn", resp.Certificate.CertificateAuthorityArn)

		if err := d.Set("subject_alternative_names", cleanUpSubjectAlternativeNames(resp.Certificate)); err != nil {
			return resource.NonRetryableError(err)
		}

		domainValidationOptions, emailValidationOptions, _ := convertValidationOptions(resp.Certificate)

		if err := d.Set("domain_validation_options", domainValidationOptions); err != nil {
			return resource.NonRetryableError(err)
		}
		if err := d.Set("validation_emails", emailValidationOptions); err != nil {
			return resource.NonRetryableError(err)
		}

		d.Set("validation_method", resourceAwsAcmCertificateValidationMethod(resp.Certificate))

		if err := d.Set("options", flattenAcmCertificateOptions(resp.Certificate.Options)); err != nil {
			return resource.NonRetryableError(fmt.Errorf("error setting certificate options: %s", err))
		}

		d.Set("status", resp.Certificate.Status)

		tags, err := keyvaluetags.AcmListTags(acmconn, d.Id())

		if err != nil {
			return resource.NonRetryableError(fmt.Errorf("error listing tags for ACM Certificate (%s): %s", d.Id(), err))
		}

		if err := d.Set("tags", tags.IgnoreAws().IgnoreConfig(ignoreTagsConfig).Map()); err != nil {
			return resource.NonRetryableError(fmt.Errorf("error setting tags: %s", err))
		}

		return nil
	})
}
func resourceAwsAcmCertificateValidationMethod(certificate *acm.CertificateDetail) string {
	if aws.StringValue(certificate.Type) == acm.CertificateTypeAmazonIssued {
		for _, domainValidation := range certificate.DomainValidationOptions {
			if domainValidation.ValidationMethod != nil {
				return aws.StringValue(domainValidation.ValidationMethod)
			}
		}
	}

	return "NONE"
}

func resourceAwsAcmCertificateUpdate(d *schema.ResourceData, meta interface{}) error {
	conn := meta.(*AWSClient).acmconn

	if d.HasChanges("private_key", "certificate_body", "certificate_chain") {
		// Prior to version 3.0.0 of the Terraform AWS Provider, these attributes were stored in state as hashes.
		// If the changes to these attributes are only changes only match updating the state value, then skip the API call.
		oCBRaw, nCBRaw := d.GetChange("certificate_body")
		oCCRaw, nCCRaw := d.GetChange("certificate_chain")
		oPKRaw, nPKRaw := d.GetChange("private_key")

		if !isChangeNormalizeCertRemoval(oCBRaw, nCBRaw) || !isChangeNormalizeCertRemoval(oCCRaw, nCCRaw) || !isChangeNormalizeCertRemoval(oPKRaw, nPKRaw) {
			input := &acm.ImportCertificateInput{
				Certificate:    []byte(d.Get("certificate_body").(string)),
				CertificateArn: aws.String(d.Get("arn").(string)),
				PrivateKey:     []byte(d.Get("private_key").(string)),
			}

			if chain, ok := d.GetOk("certificate_chain"); ok {
				input.CertificateChain = []byte(chain.(string))
			}

			_, err := conn.ImportCertificate(input)

			if err != nil {
				return fmt.Errorf("error re-importing ACM Certificate (%s): %w", d.Id(), err)
			}
		}
	}

	if d.HasChange("tags") {
		o, n := d.GetChange("tags")
		if err := keyvaluetags.AcmUpdateTags(conn, d.Id(), o, n); err != nil {
			return fmt.Errorf("error updating tags: %s", err)
		}
	}
	return resourceAwsAcmCertificateRead(d, meta)
}

func cleanUpSubjectAlternativeNames(cert *acm.CertificateDetail) []string {
	sans := cert.SubjectAlternativeNames
	vs := make([]string, 0)
	for _, v := range sans {
		if aws.StringValue(v) != aws.StringValue(cert.DomainName) {
			vs = append(vs, aws.StringValue(v))
		}
	}
	return vs

}

func convertValidationOptions(certificate *acm.CertificateDetail) ([]map[string]interface{}, []string, error) {
	var domainValidationResult []map[string]interface{}
	var emailValidationResult []string

	switch aws.StringValue(certificate.Type) {
	case acm.CertificateTypeAmazonIssued:
		if len(certificate.DomainValidationOptions) == 0 && aws.StringValue(certificate.Status) == acm.DomainStatusPendingValidation {
			log.Printf("[DEBUG] No validation options need to retry.")
			return nil, nil, fmt.Errorf("No validation options need to retry.")
		}
		for _, o := range certificate.DomainValidationOptions {
			if o.ResourceRecord != nil {
				validationOption := map[string]interface{}{
					"domain_name":           aws.StringValue(o.DomainName),
					"resource_record_name":  aws.StringValue(o.ResourceRecord.Name),
					"resource_record_type":  aws.StringValue(o.ResourceRecord.Type),
					"resource_record_value": aws.StringValue(o.ResourceRecord.Value),
				}
				domainValidationResult = append(domainValidationResult, validationOption)
			} else if o.ValidationEmails != nil && len(o.ValidationEmails) > 0 {
				for _, validationEmail := range o.ValidationEmails {
					emailValidationResult = append(emailValidationResult, *validationEmail)
				}
			} else if o.ValidationStatus == nil || aws.StringValue(o.ValidationStatus) == acm.DomainStatusPendingValidation {
				log.Printf("[DEBUG] Asynchronous ACM service domain validation assignment not complete, need to retry: %#v", o)
				return nil, nil, fmt.Errorf("asynchronous ACM service domain validation assignment not complete, need to retry: %#v", o)
			}
		}
	case acm.CertificateTypePrivate:
		// While ACM PRIVATE certificates do not need to be validated, there is a slight delay for
		// the API to fill in all certificate details, which is during the PENDING_VALIDATION status.
		if aws.StringValue(certificate.Status) == acm.DomainStatusPendingValidation {
			return nil, nil, fmt.Errorf("certificate still pending issuance")
		}
	}

	return domainValidationResult, emailValidationResult, nil
}

func resourceAwsAcmCertificateDelete(d *schema.ResourceData, meta interface{}) error {
	acmconn := meta.(*AWSClient).acmconn

	log.Printf("[INFO] Deleting ACM Certificate: %s", d.Id())

	params := &acm.DeleteCertificateInput{
		CertificateArn: aws.String(d.Id()),
	}

	err := resource.Retry(AcmCertificateCrossServicePropagationTimeout, func() *resource.RetryError {
		_, err := acmconn.DeleteCertificate(params)

		if tfawserr.ErrCodeEquals(err, acm.ErrCodeResourceInUseException) {
			return resource.RetryableError(err)
		}

		if err != nil {
			return resource.NonRetryableError(err)
		}

		return nil
	})

	if tfresource.TimedOut(err) {
		_, err = acmconn.DeleteCertificate(params)
	}

	if tfawserr.ErrCodeEquals(err, acm.ErrCodeResourceNotFoundException) {
		return nil
	}

	if err != nil {
		return fmt.Errorf("error deleting ACM Certificate (%s): %w", d.Id(), err)
	}

	return nil
}

func acmDomainValidationOptionsHash(v interface{}) int {
	m, ok := v.(map[string]interface{})

	if !ok {
		return 0
	}

	if v, ok := m["domain_name"].(string); ok {
		return hashcode.String(v)
	}

	return 0
}

func expandAcmCertificateOptions(l []interface{}) *acm.CertificateOptions {
	if len(l) == 0 || l[0] == nil {
		return nil
	}

	m := l[0].(map[string]interface{})

	options := &acm.CertificateOptions{}

	if v, ok := m["certificate_transparency_logging_preference"]; ok {
		options.CertificateTransparencyLoggingPreference = aws.String(v.(string))
	}

	return options
}

func flattenAcmCertificateOptions(co *acm.CertificateOptions) []interface{} {
	m := map[string]interface{}{
		"certificate_transparency_logging_preference": aws.StringValue(co.CertificateTransparencyLoggingPreference),
	}

	return []interface{}{m}
}

func isChangeNormalizeCertRemoval(oldRaw, newRaw interface{}) bool {
	old, ok := oldRaw.(string)

	if !ok {
		return false
	}

	new, ok := newRaw.(string)

	if !ok {
		return false
	}

	newCleanVal := sha1.Sum(stripCR([]byte(strings.TrimSpace(new))))
	return hex.EncodeToString(newCleanVal[:]) == old
}<|MERGE_RESOLUTION|>--- conflicted
+++ resolved
@@ -61,41 +61,21 @@
 				ForceNew: true,
 			},
 			"domain_name": {
-<<<<<<< HEAD
-				Type:     schema.TypeString,
-				Optional: true,
-				Computed: true,
-				ForceNew: true,
-				// ConflictsWith: []string{"private_key", "certificate_body", "certificate_chain"},
-				StateFunc: func(v interface{}) string {
-					// AWS Provider 1.42.0+ aws_route53_zone references may contain a
-					// trailing period, which generates an ACM API error
-					return strings.TrimSuffix(v.(string), ".")
-				},
-			},
-			"subject_alternative_names": {
-				Type:     schema.TypeList,
-				Optional: true,
-				Computed: true,
-				ForceNew: true,
-				// ConflictsWith: []string{"private_key", "certificate_body", "certificate_chain"},
-=======
 				// AWS Provider 3.0.0 aws_route53_zone references no longer contain a
 				// trailing period, no longer requiring a custom StateFunc
 				// to prevent ACM API error
-				Type:          schema.TypeString,
-				Optional:      true,
-				Computed:      true,
-				ForceNew:      true,
-				ConflictsWith: []string{"private_key", "certificate_body", "certificate_chain"},
-				ValidateFunc:  validation.StringDoesNotMatch(regexp.MustCompile(`\.$`), "cannot end with a period"),
+				Type:     schema.TypeString,
+				Optional: true,
+				Computed: true,
+				ForceNew: true,
+				// ConflictsWith: []string{"private_key", "certificate_body", "certificate_chain"},
+				ValidateFunc: validation.StringDoesNotMatch(regexp.MustCompile(`\.$`), "cannot end with a period"),
 			},
 			"subject_alternative_names": {
 				Type:     schema.TypeSet,
 				Optional: true,
 				Computed: true,
 				ForceNew: true,
->>>>>>> b454050e
 				Elem: &schema.Schema{
 					// AWS Provider 3.0.0 aws_route53_zone references no longer contain a
 					// trailing period, no longer requiring a custom StateFunc
@@ -106,8 +86,8 @@
 						validation.StringDoesNotMatch(regexp.MustCompile(`\.$`), "cannot end with a period"),
 					),
 				},
-				Set:           schema.HashString,
-				ConflictsWith: []string{"private_key", "certificate_body", "certificate_chain"},
+				Set: schema.HashString,
+				// ConflictsWith: []string{"private_key", "certificate_body", "certificate_chain"},
 			},
 			"validation_method": {
 				Type:     schema.TypeString,
