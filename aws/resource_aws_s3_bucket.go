--- conflicted
+++ resolved
@@ -85,18 +85,10 @@
 			},
 
 			"acl": {
-<<<<<<< HEAD
 				Type:     schema.TypeString,
 				Default:  "private",
 				Optional: true,
 				// ConflictsWith: []string{"grant"},
-=======
-				Type:          schema.TypeString,
-				Default:       "private",
-				Optional:      true,
-				ConflictsWith: []string{"grant"},
-				ValidateFunc:  validation.StringInSlice(BucketCannedACL_Values(), false),
->>>>>>> b454050e
 			},
 
 			"grant": {
