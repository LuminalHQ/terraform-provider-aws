package aws

import (
	"bytes"
	"fmt"
	"log"
	"strings"
	"time"

	"github.com/aws/aws-sdk-go/aws"
	"github.com/aws/aws-sdk-go/aws/arn"
	"github.com/aws/aws-sdk-go/service/firehose"
	"github.com/hashicorp/terraform-plugin-sdk/helper/hashcode"
	"github.com/hashicorp/terraform-plugin-sdk/helper/resource"
	"github.com/hashicorp/terraform-plugin-sdk/helper/schema"
	"github.com/hashicorp/terraform-plugin-sdk/helper/validation"
)

const (
	firehoseDeliveryStreamStatusDeleted = "DESTROYED"
)

const (
	firehoseDeliveryStreamStatusDeleted = "DESTROYED"
)

func cloudWatchLoggingOptionsSchema() *schema.Schema {
	return &schema.Schema{
		Type:     schema.TypeSet,
		MaxItems: 1,
		Optional: true,
		Computed: true,
		Elem: &schema.Resource{
			Schema: map[string]*schema.Schema{
				"enabled": {
					Type:     schema.TypeBool,
					Optional: true,
					Default:  false,
				},

				"log_group_name": {
					Type:     schema.TypeString,
					Optional: true,
				},

				"log_stream_name": {
					Type:     schema.TypeString,
					Optional: true,
				},
			},
		},
	}
}

func s3ConfigurationSchema() *schema.Schema {
	return &schema.Schema{
		Type:     schema.TypeList,
		MaxItems: 1,
		Optional: true,
		Elem: &schema.Resource{
			Schema: map[string]*schema.Schema{
				"bucket_arn": {
					Type:     schema.TypeString,
					Required: true,
				},

				"buffer_size": {
					Type:     schema.TypeInt,
					Optional: true,
					// Default:  5,
				},

				"buffer_interval": {
					Type:     schema.TypeInt,
					Optional: true,
					// Default:  300,
				},

				"compression_format": {
					Type:     schema.TypeString,
					Optional: true,
					// Default:  "UNCOMPRESSED",
				},

				"kms_key_arn": {
					Type:         schema.TypeString,
					Optional:     true,
					ValidateFunc: validateArn,
				},

				"role_arn": {
					Type:     schema.TypeString,
					Required: true,
				},

				"prefix": {
					Type:     schema.TypeString,
					Optional: true,
				},

				"cloudwatch_logging_options": cloudWatchLoggingOptionsSchema(),
			},
		},
	}
}

func processingConfigurationSchema() *schema.Schema {
	return &schema.Schema{
		Type:             schema.TypeList,
		Optional:         true,
		MaxItems:         1,
		DiffSuppressFunc: suppressMissingOptionalConfigurationBlock,
		Elem: &schema.Resource{
			Schema: map[string]*schema.Schema{
				"enabled": {
					Type:     schema.TypeBool,
					Optional: true,
				},
				"processors": {
					Type:     schema.TypeList,
					Optional: true,
					Elem: &schema.Resource{
						Schema: map[string]*schema.Schema{
							"parameters": {
								Type:     schema.TypeList,
								Optional: true,
								Elem: &schema.Resource{
									Schema: map[string]*schema.Schema{
										"parameter_name": {
											Type:     schema.TypeString,
											Required: true,
											ValidateFunc: func(v interface{}, k string) (ws []string, errors []error) {
												value := v.(string)
												if value != "LambdaArn" && value != "NumberOfRetries" && value != "RoleArn" && value != "BufferSizeInMBs" && value != "BufferIntervalInSeconds" {
													errors = append(errors, fmt.Errorf(
														"%q must be one of 'LambdaArn', 'NumberOfRetries', 'RoleArn', 'BufferSizeInMBs', 'BufferIntervalInSeconds'", k))
												}
												return
											},
										},
										"parameter_value": {
											Type:     schema.TypeString,
											Required: true,
											ValidateFunc: func(v interface{}, k string) (ws []string, errors []error) {
												value := v.(string)
												if len(value) < 1 || len(value) > 512 {
													errors = append(errors, fmt.Errorf(
														"%q must be at least one character long and at most 512 characters long", k))
												}
												return
											},
										},
									},
								},
							},
							"type": {
								Type:     schema.TypeString,
								Required: true,
								ValidateFunc: func(v interface{}, k string) (ws []string, errors []error) {
									value := v.(string)
									if value != "Lambda" {
										errors = append(errors, fmt.Errorf(
											"%q must be 'Lambda'", k))
									}
									return
								},
							},
						},
					},
				},
			},
		},
	}
}

func cloudwatchLoggingOptionsHash(v interface{}) int {
	var buf bytes.Buffer
	m := v.(map[string]interface{})
	buf.WriteString(fmt.Sprintf("%t-", m["enabled"].(bool)))
	if m["enabled"].(bool) {
		buf.WriteString(fmt.Sprintf("%s-", m["log_group_name"].(string)))
		buf.WriteString(fmt.Sprintf("%s-", m["log_stream_name"].(string)))
	}
	return hashcode.String(buf.String())
}

func flattenCloudwatchLoggingOptions(clo *firehose.CloudWatchLoggingOptions) *schema.Set {
	if clo == nil {
		return schema.NewSet(cloudwatchLoggingOptionsHash, []interface{}{})
	}

	cloudwatchLoggingOptions := map[string]interface{}{
		"enabled": aws.BoolValue(clo.Enabled),
	}
	if aws.BoolValue(clo.Enabled) {
		cloudwatchLoggingOptions["log_group_name"] = aws.StringValue(clo.LogGroupName)
		cloudwatchLoggingOptions["log_stream_name"] = aws.StringValue(clo.LogStreamName)
	}
	return schema.NewSet(cloudwatchLoggingOptionsHash, []interface{}{cloudwatchLoggingOptions})
}

func flattenFirehoseElasticsearchConfiguration(description *firehose.ElasticsearchDestinationDescription) []map[string]interface{} {
	if description == nil {
		return []map[string]interface{}{}
	}

	m := map[string]interface{}{
		"cloudwatch_logging_options": flattenCloudwatchLoggingOptions(description.CloudWatchLoggingOptions),
		"domain_arn":                 aws.StringValue(description.DomainARN),
		"role_arn":                   aws.StringValue(description.RoleARN),
		"type_name":                  aws.StringValue(description.TypeName),
		"index_name":                 aws.StringValue(description.IndexName),
		"s3_backup_mode":             aws.StringValue(description.S3BackupMode),
		"index_rotation_period":      aws.StringValue(description.IndexRotationPeriod),
		"processing_configuration":   flattenProcessingConfiguration(description.ProcessingConfiguration, aws.StringValue(description.RoleARN)),
	}

	if description.BufferingHints != nil {
		m["buffering_interval"] = int(aws.Int64Value(description.BufferingHints.IntervalInSeconds))
		m["buffering_size"] = int(aws.Int64Value(description.BufferingHints.SizeInMBs))
	}

	if description.RetryOptions != nil {
		m["retry_duration"] = int(aws.Int64Value(description.RetryOptions.DurationInSeconds))
	}

	return []map[string]interface{}{m}
}

func flattenFirehoseExtendedS3Configuration(description *firehose.ExtendedS3DestinationDescription) []map[string]interface{} {
	if description == nil {
		return []map[string]interface{}{}
	}

	m := map[string]interface{}{
		"bucket_arn":                           aws.StringValue(description.BucketARN),
		"cloudwatch_logging_options":           flattenCloudwatchLoggingOptions(description.CloudWatchLoggingOptions),
		"compression_format":                   aws.StringValue(description.CompressionFormat),
		"data_format_conversion_configuration": flattenFirehoseDataFormatConversionConfiguration(description.DataFormatConversionConfiguration),
		"error_output_prefix":                  aws.StringValue(description.ErrorOutputPrefix),
		"prefix":                               aws.StringValue(description.Prefix),
		"processing_configuration":             flattenProcessingConfiguration(description.ProcessingConfiguration, aws.StringValue(description.RoleARN)),
		"role_arn":                             aws.StringValue(description.RoleARN),
		"s3_backup_configuration":              flattenFirehoseS3Configuration(description.S3BackupDescription),
		"s3_backup_mode":                       aws.StringValue(description.S3BackupMode),
	}

	if description.BufferingHints != nil {
		m["buffer_interval"] = int(aws.Int64Value(description.BufferingHints.IntervalInSeconds))
		m["buffer_size"] = int(aws.Int64Value(description.BufferingHints.SizeInMBs))
	}

	if description.EncryptionConfiguration != nil && description.EncryptionConfiguration.KMSEncryptionConfig != nil {
		m["kms_key_arn"] = aws.StringValue(description.EncryptionConfiguration.KMSEncryptionConfig.AWSKMSKeyARN)
	}

	return []map[string]interface{}{m}
}

func flattenFirehoseRedshiftConfiguration(description *firehose.RedshiftDestinationDescription, configuredPassword string) []map[string]interface{} {
	if description == nil {
		return []map[string]interface{}{}
	}

	m := map[string]interface{}{
		"cloudwatch_logging_options": flattenCloudwatchLoggingOptions(description.CloudWatchLoggingOptions),
		"cluster_jdbcurl":            aws.StringValue(description.ClusterJDBCURL),
		"password":                   configuredPassword,
		"processing_configuration":   flattenProcessingConfiguration(description.ProcessingConfiguration, aws.StringValue(description.RoleARN)),
		"role_arn":                   aws.StringValue(description.RoleARN),
		"s3_backup_configuration":    flattenFirehoseS3Configuration(description.S3BackupDescription),
		"s3_backup_mode":             aws.StringValue(description.S3BackupMode),
		"username":                   aws.StringValue(description.Username),
	}

	if description.CopyCommand != nil {
		m["copy_options"] = aws.StringValue(description.CopyCommand.CopyOptions)
		m["data_table_columns"] = aws.StringValue(description.CopyCommand.DataTableColumns)
		m["data_table_name"] = aws.StringValue(description.CopyCommand.DataTableName)
	}

	if description.RetryOptions != nil {
		m["retry_duration"] = int(aws.Int64Value(description.RetryOptions.DurationInSeconds))
	}

	return []map[string]interface{}{m}
}

func flattenFirehoseSplunkConfiguration(description *firehose.SplunkDestinationDescription) []map[string]interface{} {
	if description == nil {
		return []map[string]interface{}{}
	}
	m := map[string]interface{}{
		"cloudwatch_logging_options": flattenCloudwatchLoggingOptions(description.CloudWatchLoggingOptions),
		"hec_acknowledgment_timeout": int(aws.Int64Value(description.HECAcknowledgmentTimeoutInSeconds)),
		"hec_endpoint_type":          aws.StringValue(description.HECEndpointType),
		"hec_endpoint":               aws.StringValue(description.HECEndpoint),
		"hec_token":                  aws.StringValue(description.HECToken),
		"processing_configuration":   flattenProcessingConfiguration(description.ProcessingConfiguration, ""),
		"s3_backup_mode":             aws.StringValue(description.S3BackupMode),
	}

	if description.RetryOptions != nil {
		m["retry_duration"] = int(aws.Int64Value(description.RetryOptions.DurationInSeconds))
	}

	return []map[string]interface{}{m}
}

func flattenFirehoseS3Configuration(description *firehose.S3DestinationDescription) []map[string]interface{} {
	if description == nil {
		return []map[string]interface{}{}
	}

	m := map[string]interface{}{
		"bucket_arn":                 aws.StringValue(description.BucketARN),
		"cloudwatch_logging_options": flattenCloudwatchLoggingOptions(description.CloudWatchLoggingOptions),
		"compression_format":         aws.StringValue(description.CompressionFormat),
		"prefix":                     aws.StringValue(description.Prefix),
		"role_arn":                   aws.StringValue(description.RoleARN),
	}

	if description.BufferingHints != nil {
		m["buffer_interval"] = int(aws.Int64Value(description.BufferingHints.IntervalInSeconds))
		m["buffer_size"] = int(aws.Int64Value(description.BufferingHints.SizeInMBs))
	}

	if description.EncryptionConfiguration != nil && description.EncryptionConfiguration.KMSEncryptionConfig != nil {
		m["kms_key_arn"] = aws.StringValue(description.EncryptionConfiguration.KMSEncryptionConfig.AWSKMSKeyARN)
	}

	return []map[string]interface{}{m}
}

func flattenFirehoseDataFormatConversionConfiguration(dfcc *firehose.DataFormatConversionConfiguration) []map[string]interface{} {
	if dfcc == nil {
		return []map[string]interface{}{}
	}

	enabled := aws.BoolValue(dfcc.Enabled)
	ifc := flattenFirehoseInputFormatConfiguration(dfcc.InputFormatConfiguration)
	ofc := flattenFirehoseOutputFormatConfiguration(dfcc.OutputFormatConfiguration)
	sc := flattenFirehoseSchemaConfiguration(dfcc.SchemaConfiguration)

	// The AWS SDK can represent "no data format conversion configuration" in two ways:
	// 1. With a nil value
	// 2. With enabled set to false and nil for ALL the config sections.
	// We normalize this with an empty configuration in the state due
	// to the existing Default: true on the enabled attribute.
	if !enabled && len(ifc) == 0 && len(ofc) == 0 && len(sc) == 0 {
		return []map[string]interface{}{}
	}

	m := map[string]interface{}{
		"enabled":                     enabled,
		"input_format_configuration":  ifc,
		"output_format_configuration": ofc,
		"schema_configuration":        sc,
	}

	return []map[string]interface{}{m}
}

func flattenFirehoseInputFormatConfiguration(ifc *firehose.InputFormatConfiguration) []map[string]interface{} {
	if ifc == nil {
		return []map[string]interface{}{}
	}

	m := map[string]interface{}{
		"deserializer": flattenFirehoseDeserializer(ifc.Deserializer),
	}

	return []map[string]interface{}{m}
}

func flattenFirehoseDeserializer(deserializer *firehose.Deserializer) []map[string]interface{} {
	if deserializer == nil {
		return []map[string]interface{}{}
	}

	m := map[string]interface{}{
		"hive_json_ser_de":   flattenFirehoseHiveJsonSerDe(deserializer.HiveJsonSerDe),
		"open_x_json_ser_de": flattenFirehoseOpenXJsonSerDe(deserializer.OpenXJsonSerDe),
	}

	return []map[string]interface{}{m}
}

func flattenFirehoseHiveJsonSerDe(hjsd *firehose.HiveJsonSerDe) []map[string]interface{} {
	if hjsd == nil {
		return []map[string]interface{}{}
	}

	m := map[string]interface{}{
		"timestamp_formats": flattenStringList(hjsd.TimestampFormats),
	}

	return []map[string]interface{}{m}
}

func flattenFirehoseOpenXJsonSerDe(oxjsd *firehose.OpenXJsonSerDe) []map[string]interface{} {
	if oxjsd == nil {
		return []map[string]interface{}{}
	}

	m := map[string]interface{}{
		"column_to_json_key_mappings":              aws.StringValueMap(oxjsd.ColumnToJsonKeyMappings),
		"convert_dots_in_json_keys_to_underscores": aws.BoolValue(oxjsd.ConvertDotsInJsonKeysToUnderscores),
	}

	// API omits default values
	// Return defaults that are not type zero values to prevent extraneous difference

	m["case_insensitive"] = true
	if oxjsd.CaseInsensitive != nil {
		m["case_insensitive"] = aws.BoolValue(oxjsd.CaseInsensitive)
	}

	return []map[string]interface{}{m}
}

func flattenFirehoseOutputFormatConfiguration(ofc *firehose.OutputFormatConfiguration) []map[string]interface{} {
	if ofc == nil {
		return []map[string]interface{}{}
	}

	m := map[string]interface{}{
		"serializer": flattenFirehoseSerializer(ofc.Serializer),
	}

	return []map[string]interface{}{m}
}

func flattenFirehoseSerializer(serializer *firehose.Serializer) []map[string]interface{} {
	if serializer == nil {
		return []map[string]interface{}{}
	}

	m := map[string]interface{}{
		"orc_ser_de":     flattenFirehoseOrcSerDe(serializer.OrcSerDe),
		"parquet_ser_de": flattenFirehoseParquetSerDe(serializer.ParquetSerDe),
	}

	return []map[string]interface{}{m}
}

func flattenFirehoseOrcSerDe(osd *firehose.OrcSerDe) []map[string]interface{} {
	if osd == nil {
		return []map[string]interface{}{}
	}

	m := map[string]interface{}{
		"bloom_filter_columns":     aws.StringValueSlice(osd.BloomFilterColumns),
		"dictionary_key_threshold": aws.Float64Value(osd.DictionaryKeyThreshold),
		"enable_padding":           aws.BoolValue(osd.EnablePadding),
	}

	// API omits default values
	// Return defaults that are not type zero values to prevent extraneous difference

	m["block_size_bytes"] = 268435456
	if osd.BlockSizeBytes != nil {
		m["block_size_bytes"] = int(aws.Int64Value(osd.BlockSizeBytes))
	}

	m["bloom_filter_false_positive_probability"] = 0.05
	if osd.BloomFilterFalsePositiveProbability != nil {
		m["bloom_filter_false_positive_probability"] = aws.Float64Value(osd.BloomFilterFalsePositiveProbability)
	}

	m["compression"] = firehose.OrcCompressionSnappy
	if osd.Compression != nil {
		m["compression"] = aws.StringValue(osd.Compression)
	}

	m["format_version"] = firehose.OrcFormatVersionV012
	if osd.FormatVersion != nil {
		m["format_version"] = aws.StringValue(osd.FormatVersion)
	}

	m["padding_tolerance"] = 0.05
	if osd.PaddingTolerance != nil {
		m["padding_tolerance"] = aws.Float64Value(osd.PaddingTolerance)
	}

	m["row_index_stride"] = 10000
	if osd.RowIndexStride != nil {
		m["row_index_stride"] = int(aws.Int64Value(osd.RowIndexStride))
	}

	m["stripe_size_bytes"] = 67108864
	if osd.StripeSizeBytes != nil {
		m["stripe_size_bytes"] = int(aws.Int64Value(osd.StripeSizeBytes))
	}

	return []map[string]interface{}{m}
}

func flattenFirehoseParquetSerDe(psd *firehose.ParquetSerDe) []map[string]interface{} {
	if psd == nil {
		return []map[string]interface{}{}
	}

	m := map[string]interface{}{
		"enable_dictionary_compression": aws.BoolValue(psd.EnableDictionaryCompression),
		"max_padding_bytes":             int(aws.Int64Value(psd.MaxPaddingBytes)),
	}

	// API omits default values
	// Return defaults that are not type zero values to prevent extraneous difference

	m["block_size_bytes"] = 268435456
	if psd.BlockSizeBytes != nil {
		m["block_size_bytes"] = int(aws.Int64Value(psd.BlockSizeBytes))
	}

	m["compression"] = firehose.ParquetCompressionSnappy
	if psd.Compression != nil {
		m["compression"] = aws.StringValue(psd.Compression)
	}

	m["page_size_bytes"] = 1048576
	if psd.PageSizeBytes != nil {
		m["page_size_bytes"] = int(aws.Int64Value(psd.PageSizeBytes))
	}

	m["writer_version"] = firehose.ParquetWriterVersionV1
	if psd.WriterVersion != nil {
		m["writer_version"] = aws.StringValue(psd.WriterVersion)
	}

	return []map[string]interface{}{m}
}

func flattenFirehoseSchemaConfiguration(sc *firehose.SchemaConfiguration) []map[string]interface{} {
	if sc == nil {
		return []map[string]interface{}{}
	}

	m := map[string]interface{}{
		"catalog_id":    aws.StringValue(sc.CatalogId),
		"database_name": aws.StringValue(sc.DatabaseName),
		"region":        aws.StringValue(sc.Region),
		"role_arn":      aws.StringValue(sc.RoleARN),
		"table_name":    aws.StringValue(sc.TableName),
		"version_id":    aws.StringValue(sc.VersionId),
	}

	return []map[string]interface{}{m}
}

func flattenProcessingConfiguration(pc *firehose.ProcessingConfiguration, roleArn string) []map[string]interface{} {
	if pc == nil {
		return []map[string]interface{}{}
	}
	if !aws.BoolValue(pc.Enabled) && len(pc.Processors) == 0 {
		return []map[string]interface{}{}
	}

	processingConfiguration := make([]map[string]interface{}, 1)

	// It is necessary to explicitly filter this out
	// to prevent diffs during routine use and retain the ability
	// to show diffs if any field has drifted
	defaultLambdaParams := map[string]string{
		"NumberOfRetries":         "3",
		"RoleArn":                 roleArn,
		"BufferSizeInMBs":         "3",
		"BufferIntervalInSeconds": "60",
	}

	processors := make([]interface{}, len(pc.Processors))
	for i, p := range pc.Processors {
		t := aws.StringValue(p.Type)
		parameters := make([]interface{}, 0)

		for _, params := range p.Parameters {
			name := aws.StringValue(params.ParameterName)
			value := aws.StringValue(params.ParameterValue)

			if t == firehose.ProcessorTypeLambda {
				// Ignore defaults
				if v, ok := defaultLambdaParams[name]; ok && v == value {
					continue
				}
			}

			parameters = append(parameters, map[string]interface{}{
				"parameter_name":  name,
				"parameter_value": value,
			})
		}

		processors[i] = map[string]interface{}{
			"type":       t,
			"parameters": parameters,
		}
	}
	processingConfiguration[0] = map[string]interface{}{
		"enabled":    aws.BoolValue(pc.Enabled),
		"processors": processors,
	}
	return processingConfiguration
}

func flattenKinesisFirehoseDeliveryStream(d *schema.ResourceData, s *firehose.DeliveryStreamDescription) error {
	d.Set("version_id", s.VersionId)
	d.Set("arn", s.DeliveryStreamARN)
	d.Set("name", s.DeliveryStreamName)

	sseOptions := map[string]interface{}{
		"enabled": false,
	}
	if s.DeliveryStreamEncryptionConfiguration != nil && aws.StringValue(s.DeliveryStreamEncryptionConfiguration.Status) == firehose.DeliveryStreamEncryptionStatusEnabled {
		sseOptions["enabled"] = true
	}
	if err := d.Set("server_side_encryption", []map[string]interface{}{sseOptions}); err != nil {
		return fmt.Errorf("error setting server_side_encryption: %s", err)
	}

	if len(s.Destinations) > 0 {
		destination := s.Destinations[0]
		if destination.RedshiftDestinationDescription != nil {
			d.Set("destination", "redshift")
			configuredPassword := d.Get("redshift_configuration.0.password").(string)
			if err := d.Set("redshift_configuration", flattenFirehoseRedshiftConfiguration(destination.RedshiftDestinationDescription, configuredPassword)); err != nil {
				return fmt.Errorf("error setting redshift_configuration: %s", err)
			}
			if err := d.Set("s3_configuration", flattenFirehoseS3Configuration(destination.RedshiftDestinationDescription.S3DestinationDescription)); err != nil {
				return fmt.Errorf("error setting s3_configuration: %s", err)
			}
		} else if destination.ElasticsearchDestinationDescription != nil {
			d.Set("destination", "elasticsearch")
			if err := d.Set("elasticsearch_configuration", flattenFirehoseElasticsearchConfiguration(destination.ElasticsearchDestinationDescription)); err != nil {
				return fmt.Errorf("error setting elasticsearch_configuration: %s", err)
			}
			if err := d.Set("s3_configuration", flattenFirehoseS3Configuration(destination.ElasticsearchDestinationDescription.S3DestinationDescription)); err != nil {
				return fmt.Errorf("error setting s3_configuration: %s", err)
			}
		} else if destination.SplunkDestinationDescription != nil {
			d.Set("destination", "splunk")
			if err := d.Set("splunk_configuration", flattenFirehoseSplunkConfiguration(destination.SplunkDestinationDescription)); err != nil {
				return fmt.Errorf("error setting splunk_configuration: %s", err)
			}
			if err := d.Set("s3_configuration", flattenFirehoseS3Configuration(destination.SplunkDestinationDescription.S3DestinationDescription)); err != nil {
				return fmt.Errorf("error setting s3_configuration: %s", err)
			}
		} else if d.Get("destination").(string) == "s3" {
			d.Set("destination", "s3")
			if err := d.Set("s3_configuration", flattenFirehoseS3Configuration(destination.S3DestinationDescription)); err != nil {
				return fmt.Errorf("error setting s3_configuration: %s", err)
			}
		} else {
			d.Set("destination", "extended_s3")
			if err := d.Set("extended_s3_configuration", flattenFirehoseExtendedS3Configuration(destination.ExtendedS3DestinationDescription)); err != nil {
				return fmt.Errorf("error setting extended_s3_configuration: %s", err)
			}
			d.Set("s3_configuration", nil)
		}
		d.Set("destination_id", destination.DestinationId)
	}
	return nil
}

func resourceAwsKinesisFirehoseDeliveryStream() *schema.Resource {
	return &schema.Resource{
		Create: resourceAwsKinesisFirehoseDeliveryStreamCreate,
		Read:   resourceAwsKinesisFirehoseDeliveryStreamRead,
		Update: resourceAwsKinesisFirehoseDeliveryStreamUpdate,
		Delete: resourceAwsKinesisFirehoseDeliveryStreamDelete,

		Importer: &schema.ResourceImporter{
			State: func(d *schema.ResourceData, meta interface{}) ([]*schema.ResourceData, error) {
				idErr := fmt.Errorf("Expected ID in format of arn:PARTITION:firehose:REGION:ACCOUNTID:deliverystream/NAME and provided: %s", d.Id())
				resARN, err := arn.Parse(d.Id())
				if err != nil {
					return nil, idErr
				}
				resourceParts := strings.Split(resARN.Resource, "/")
				if len(resourceParts) != 2 {
					return nil, idErr
				}
				d.Set("name", resourceParts[1])
				return []*schema.ResourceData{d}, nil
			},
		},

		SchemaVersion: 1,
		MigrateState:  resourceAwsKinesisFirehoseMigrateState,
		Schema: map[string]*schema.Schema{
			"name": {
				Type:     schema.TypeString,
				Required: true,
				ForceNew: true,
				ValidateFunc: func(v interface{}, k string) (ws []string, errors []error) {
					value := v.(string)
					if len(value) > 64 {
						errors = append(errors, fmt.Errorf(
							"%q cannot be longer than 64 characters", k))
					}
					return
				},
			},

			"tags": tagsSchema(),

			"server_side_encryption": {
				Type:             schema.TypeList,
				Optional:         true,
				MaxItems:         1,
				DiffSuppressFunc: suppressMissingOptionalConfigurationBlock,
				ConflictsWith:    []string{"kinesis_source_configuration"},
				Elem: &schema.Resource{
					Schema: map[string]*schema.Schema{
						"enabled": {
							Type:     schema.TypeBool,
							Optional: true,
							Default:  false,
						},
					},
				},
			},

			"kinesis_source_configuration": {
				Type:          schema.TypeList,
				ForceNew:      true,
				Optional:      true,
				MaxItems:      1,
				ConflictsWith: []string{"server_side_encryption"},
				Elem: &schema.Resource{
					Schema: map[string]*schema.Schema{
						"kinesis_stream_arn": {
							Type:         schema.TypeString,
							Required:     true,
							ForceNew:     true,
							ValidateFunc: validateArn,
						},

						"role_arn": {
							Type:         schema.TypeString,
							Required:     true,
							ForceNew:     true,
							ValidateFunc: validateArn,
						},
					},
				},
			},

			"destination": {
				Type:     schema.TypeString,
				Required: true,
				ForceNew: true,
				StateFunc: func(v interface{}) string {
					value := v.(string)
					return strings.ToLower(value)
				},
				ValidateFunc: func(v interface{}, k string) (ws []string, errors []error) {
					value := v.(string)
					if value != "s3" && value != "extended_s3" && value != "redshift" && value != "elasticsearch" && value != "splunk" {
						errors = append(errors, fmt.Errorf(
							"%q must be one of 's3', 'extended_s3', 'redshift', 'elasticsearch', 'splunk'", k))
					}
					return
				},
			},

			"s3_configuration": s3ConfigurationSchema(),

			"extended_s3_configuration": {
				Type:          schema.TypeList,
				Optional:      true,
				ConflictsWith: []string{"s3_configuration"},
				MaxItems:      1,
				Elem: &schema.Resource{
					Schema: map[string]*schema.Schema{
						"bucket_arn": {
							Type:     schema.TypeString,
							Required: true,
						},

						"buffer_size": {
							Type:     schema.TypeInt,
							Optional: true,
							Default:  5,
						},

						"buffer_interval": {
							Type:     schema.TypeInt,
							Optional: true,
							Default:  300,
						},

						"compression_format": {
							Type:     schema.TypeString,
							Optional: true,
							Default:  "UNCOMPRESSED",
						},

						"data_format_conversion_configuration": {
							Type:     schema.TypeList,
							Optional: true,
							MaxItems: 1,
							Elem: &schema.Resource{
								Schema: map[string]*schema.Schema{
									"enabled": {
										Type:     schema.TypeBool,
										Optional: true,
										Default:  true,
									},
									"input_format_configuration": {
										Type:     schema.TypeList,
										Required: true,
										MaxItems: 1,
										Elem: &schema.Resource{
											Schema: map[string]*schema.Schema{
												"deserializer": {
													Type:     schema.TypeList,
													Required: true,
													MaxItems: 1,
													Elem: &schema.Resource{
														Schema: map[string]*schema.Schema{
															"hive_json_ser_de": {
																Type:          schema.TypeList,
																Optional:      true,
																MaxItems:      1,
																ConflictsWith: []string{"extended_s3_configuration.0.data_format_conversion_configuration.0.input_format_configuration.0.deserializer.0.open_x_json_ser_de"},
																Elem: &schema.Resource{
																	Schema: map[string]*schema.Schema{
																		"timestamp_formats": {
																			Type:     schema.TypeList,
																			Optional: true,
																			Elem:     &schema.Schema{Type: schema.TypeString},
																		},
																	},
																},
															},
															"open_x_json_ser_de": {
																Type:          schema.TypeList,
																Optional:      true,
																MaxItems:      1,
																ConflictsWith: []string{"extended_s3_configuration.0.data_format_conversion_configuration.0.input_format_configuration.0.deserializer.0.hive_json_ser_de"},
																Elem: &schema.Resource{
																	Schema: map[string]*schema.Schema{
																		"case_insensitive": {
																			Type:     schema.TypeBool,
																			Optional: true,
																			Default:  true,
																		},
																		"column_to_json_key_mappings": {
																			Type:     schema.TypeMap,
																			Optional: true,
																			Elem:     &schema.Schema{Type: schema.TypeString},
																		},
																		"convert_dots_in_json_keys_to_underscores": {
																			Type:     schema.TypeBool,
																			Optional: true,
																			Default:  false,
																		},
																	},
																},
															},
														},
													},
												},
											},
										},
									},
									"output_format_configuration": {
										Type:     schema.TypeList,
										Required: true,
										MaxItems: 1,
										Elem: &schema.Resource{
											Schema: map[string]*schema.Schema{
												"serializer": {
													Type:     schema.TypeList,
													Required: true,
													MaxItems: 1,
													Elem: &schema.Resource{
														Schema: map[string]*schema.Schema{
															"orc_ser_de": {
																Type:          schema.TypeList,
																Optional:      true,
																MaxItems:      1,
																ConflictsWith: []string{"extended_s3_configuration.0.data_format_conversion_configuration.0.output_format_configuration.0.serializer.0.parquet_ser_de"},
																Elem: &schema.Resource{
																	Schema: map[string]*schema.Schema{
																		"block_size_bytes": {
																			Type:     schema.TypeInt,
																			Optional: true,
																			// 256 MiB
																			Default: 268435456,
																			// 64 MiB
																			ValidateFunc: validation.IntAtLeast(67108864),
																		},
																		"bloom_filter_columns": {
																			Type:     schema.TypeList,
																			Optional: true,
																			Elem:     &schema.Schema{Type: schema.TypeString},
																		},
																		"bloom_filter_false_positive_probability": {
																			Type:     schema.TypeFloat,
																			Optional: true,
																			Default:  0.05,
																		},
																		"compression": {
																			Type:     schema.TypeString,
																			Optional: true,
																			Default:  firehose.OrcCompressionSnappy,
																			ValidateFunc: validation.StringInSlice([]string{
																				firehose.OrcCompressionNone,
																				firehose.OrcCompressionSnappy,
																				firehose.OrcCompressionZlib,
																			}, false),
																		},
																		"dictionary_key_threshold": {
																			Type:     schema.TypeFloat,
																			Optional: true,
																			Default:  0.0,
																		},
																		"enable_padding": {
																			Type:     schema.TypeBool,
																			Optional: true,
																			Default:  false,
																		},
																		"format_version": {
																			Type:     schema.TypeString,
																			Optional: true,
																			Default:  firehose.OrcFormatVersionV012,
																			ValidateFunc: validation.StringInSlice([]string{
																				firehose.OrcFormatVersionV011,
																				firehose.OrcFormatVersionV012,
																			}, false),
																		},
																		"padding_tolerance": {
																			Type:     schema.TypeFloat,
																			Optional: true,
																			Default:  0.05,
																		},
																		"row_index_stride": {
																			Type:         schema.TypeInt,
																			Optional:     true,
																			Default:      10000,
																			ValidateFunc: validation.IntAtLeast(1000),
																		},
																		"stripe_size_bytes": {
																			Type:     schema.TypeInt,
																			Optional: true,
																			// 64 MiB
																			Default: 67108864,
																			// 8 MiB
																			ValidateFunc: validation.IntAtLeast(8388608),
																		},
																	},
																},
															},
															"parquet_ser_de": {
																Type:          schema.TypeList,
																Optional:      true,
																MaxItems:      1,
																ConflictsWith: []string{"extended_s3_configuration.0.data_format_conversion_configuration.0.output_format_configuration.0.serializer.0.orc_ser_de"},
																Elem: &schema.Resource{
																	Schema: map[string]*schema.Schema{
																		"block_size_bytes": {
																			Type:     schema.TypeInt,
																			Optional: true,
																			// 256 MiB
																			Default: 268435456,
																			// 64 MiB
																			ValidateFunc: validation.IntAtLeast(67108864),
																		},
																		"compression": {
																			Type:     schema.TypeString,
																			Optional: true,
																			Default:  firehose.ParquetCompressionSnappy,
																			ValidateFunc: validation.StringInSlice([]string{
																				firehose.ParquetCompressionGzip,
																				firehose.ParquetCompressionSnappy,
																				firehose.ParquetCompressionUncompressed,
																			}, false),
																		},
																		"enable_dictionary_compression": {
																			Type:     schema.TypeBool,
																			Optional: true,
																			Default:  false,
																		},
																		"max_padding_bytes": {
																			Type:     schema.TypeInt,
																			Optional: true,
																			Default:  0,
																		},
																		"page_size_bytes": {
																			Type:     schema.TypeInt,
																			Optional: true,
																			// 1 MiB
																			Default: 1048576,
																			// 64 KiB
																			ValidateFunc: validation.IntAtLeast(65536),
																		},
																		"writer_version": {
																			Type:     schema.TypeString,
																			Optional: true,
																			Default:  firehose.ParquetWriterVersionV1,
																			ValidateFunc: validation.StringInSlice([]string{
																				firehose.ParquetWriterVersionV1,
																				firehose.ParquetWriterVersionV2,
																			}, false),
																		},
																	},
																},
															},
														},
													},
												},
											},
										},
									},
									"schema_configuration": {
										Type:     schema.TypeList,
										Required: true,
										MaxItems: 1,
										Elem: &schema.Resource{
											Schema: map[string]*schema.Schema{
												"catalog_id": {
													Type:     schema.TypeString,
													Optional: true,
													Computed: true,
												},
												"database_name": {
													Type:     schema.TypeString,
													Required: true,
												},
												"region": {
													Type:     schema.TypeString,
													Optional: true,
													Computed: true,
												},
												"role_arn": {
													Type:     schema.TypeString,
													Required: true,
												},
												"table_name": {
													Type:     schema.TypeString,
													Required: true,
												},
												"version_id": {
													Type:     schema.TypeString,
													Optional: true,
													Default:  "LATEST",
												},
											},
										},
									},
								},
							},
						},

						"error_output_prefix": {
							Type:     schema.TypeString,
							Optional: true,
						},

						"kms_key_arn": {
							Type:         schema.TypeString,
							Optional:     true,
							ValidateFunc: validateArn,
						},

						"role_arn": {
							Type:     schema.TypeString,
							Required: true,
						},

						"prefix": {
							Type:     schema.TypeString,
							Optional: true,
						},

						"s3_backup_mode": {
							Type:     schema.TypeString,
							Optional: true,
							Default:  "Disabled",
							ValidateFunc: func(v interface{}, k string) (ws []string, errors []error) {
								value := v.(string)
								if value != "Disabled" && value != "Enabled" {
									errors = append(errors, fmt.Errorf(
										"%q must be one of 'Disabled', 'Enabled'", k))
								}
								return
							},
						},

						"s3_backup_configuration": s3ConfigurationSchema(),

						"cloudwatch_logging_options": cloudWatchLoggingOptionsSchema(),

						"processing_configuration": processingConfigurationSchema(),
					},
				},
			},

			"redshift_configuration": {
				Type:     schema.TypeList,
				Optional: true,
				MaxItems: 1,
				Elem: &schema.Resource{
					Schema: map[string]*schema.Schema{
						"cluster_jdbcurl": {
							Type:     schema.TypeString,
							Required: true,
						},

						"username": {
							Type:     schema.TypeString,
							Required: true,
						},

						"password": {
							Type:      schema.TypeString,
							Required:  true,
							Sensitive: true,
						},

						"processing_configuration": processingConfigurationSchema(),

						"role_arn": {
							Type:     schema.TypeString,
							Required: true,
						},

						"s3_backup_mode": {
							Type:     schema.TypeString,
							Optional: true,
							Default:  "Disabled",
							ValidateFunc: func(v interface{}, k string) (ws []string, errors []error) {
								value := v.(string)
								if value != "Disabled" && value != "Enabled" {
									errors = append(errors, fmt.Errorf(
										"%q must be one of 'Disabled', 'Enabled'", k))
								}
								return
							},
						},

						"s3_backup_configuration": s3ConfigurationSchema(),

						"retry_duration": {
							Type:     schema.TypeInt,
							Optional: true,
							Default:  3600,
							ValidateFunc: func(v interface{}, k string) (ws []string, errors []error) {
								value := v.(int)
								if value < 0 || value > 7200 {
									errors = append(errors, fmt.Errorf(
										"%q must be in the range from 0 to 7200 seconds.", k))
								}
								return
							},
						},

						"copy_options": {
							Type:     schema.TypeString,
							Optional: true,
						},

						"data_table_columns": {
							Type:     schema.TypeString,
							Optional: true,
						},

						"data_table_name": {
							Type:     schema.TypeString,
							Required: true,
						},

						"cloudwatch_logging_options": cloudWatchLoggingOptionsSchema(),
					},
				},
			},

			"elasticsearch_configuration": {
				Type:     schema.TypeList,
				Optional: true,
				MaxItems: 1,
				Elem: &schema.Resource{
					Schema: map[string]*schema.Schema{
						"buffering_interval": {
							Type:     schema.TypeInt,
							Optional: true,
							Default:  300,
							ValidateFunc: func(v interface{}, k string) (ws []string, errors []error) {
								value := v.(int)
								if value < 60 || value > 900 {
									errors = append(errors, fmt.Errorf(
										"%q must be in the range from 60 to 900 seconds.", k))
								}
								return
							},
						},

						"buffering_size": {
							Type:     schema.TypeInt,
							Optional: true,
							Default:  5,
							ValidateFunc: func(v interface{}, k string) (ws []string, errors []error) {
								value := v.(int)
								if value < 1 || value > 100 {
									errors = append(errors, fmt.Errorf(
										"%q must be in the range from 1 to 100 MB.", k))
								}
								return
							},
						},

						"domain_arn": {
							Type:     schema.TypeString,
							Required: true,
						},

						"index_name": {
							Type:     schema.TypeString,
							Required: true,
						},

						"index_rotation_period": {
							Type:     schema.TypeString,
							Optional: true,
							Default:  "OneDay",
							ValidateFunc: func(v interface{}, k string) (ws []string, errors []error) {
								value := v.(string)
								if value != "NoRotation" && value != "OneHour" && value != "OneDay" && value != "OneWeek" && value != "OneMonth" {
									errors = append(errors, fmt.Errorf(
										"%q must be one of 'NoRotation', 'OneHour', 'OneDay', 'OneWeek', 'OneMonth'", k))
								}
								return
							},
						},

						"retry_duration": {
							Type:     schema.TypeInt,
							Optional: true,
							Default:  300,
							ValidateFunc: func(v interface{}, k string) (ws []string, errors []error) {
								value := v.(int)
								if value < 0 || value > 7200 {
									errors = append(errors, fmt.Errorf(
										"%q must be in the range from 0 to 7200 seconds.", k))
								}
								return
							},
						},

						"role_arn": {
							Type:     schema.TypeString,
							Required: true,
						},

						"s3_backup_mode": {
							Type:     schema.TypeString,
							ForceNew: true,
							Optional: true,
							Default:  "FailedDocumentsOnly",
							ValidateFunc: func(v interface{}, k string) (ws []string, errors []error) {
								value := v.(string)
								if value != "FailedDocumentsOnly" && value != "AllDocuments" {
									errors = append(errors, fmt.Errorf(
										"%q must be one of 'FailedDocumentsOnly', 'AllDocuments'", k))
								}
								return
							},
						},

						"type_name": {
							Type:     schema.TypeString,
							Optional: true,
							ValidateFunc: func(v interface{}, k string) (ws []string, errors []error) {
								value := v.(string)
								if len(value) > 100 {
									errors = append(errors, fmt.Errorf(
										"%q cannot be longer than 100 characters", k))
								}
								return
							},
						},

						"cloudwatch_logging_options": cloudWatchLoggingOptionsSchema(),

						"processing_configuration": processingConfigurationSchema(),
					},
				},
			},

			"splunk_configuration": {
				Type:     schema.TypeList,
				Optional: true,
				MaxItems: 1,
				Elem: &schema.Resource{
					Schema: map[string]*schema.Schema{
						"hec_acknowledgment_timeout": {
							Type:         schema.TypeInt,
							Optional:     true,
							Default:      180,
							ValidateFunc: validation.IntBetween(180, 600),
						},

						"hec_endpoint": {
							Type:     schema.TypeString,
							Required: true,
						},

						"hec_endpoint_type": {
							Type:     schema.TypeString,
							Optional: true,
							Default:  firehose.HECEndpointTypeRaw,
							ValidateFunc: func(v interface{}, k string) (ws []string, errors []error) {
								value := v.(string)
								if value != firehose.HECEndpointTypeRaw && value != firehose.HECEndpointTypeEvent {
									errors = append(errors, fmt.Errorf(
										"%q must be one of 'Raw', 'Event'", k))
								}
								return
							},
						},

						"hec_token": {
							Type:     schema.TypeString,
							Required: true,
						},

						"s3_backup_mode": {
							Type:     schema.TypeString,
							Optional: true,
							Default:  firehose.SplunkS3BackupModeFailedEventsOnly,
							ValidateFunc: func(v interface{}, k string) (ws []string, errors []error) {
								value := v.(string)
								if value != firehose.SplunkS3BackupModeFailedEventsOnly && value != firehose.SplunkS3BackupModeAllEvents {
									errors = append(errors, fmt.Errorf(
										"%q must be one of 'FailedEventsOnly', 'AllEvents'", k))
								}
								return
							},
						},

						"retry_duration": {
							Type:         schema.TypeInt,
							Optional:     true,
							Default:      3600,
							ValidateFunc: validation.IntBetween(0, 7200),
						},

						"cloudwatch_logging_options": cloudWatchLoggingOptionsSchema(),

						"processing_configuration": processingConfigurationSchema(),
					},
				},
			},

			"arn": {
				Type:     schema.TypeString,
				Optional: true,
				Computed: true,
			},

			"version_id": {
				Type:     schema.TypeString,
				Optional: true,
				Computed: true,
			},

			"destination_id": {
				Type:     schema.TypeString,
				Optional: true,
				Computed: true,
			},
		},
	}
}

func createSourceConfig(source map[string]interface{}) *firehose.KinesisStreamSourceConfiguration {

	configuration := &firehose.KinesisStreamSourceConfiguration{
		KinesisStreamARN: aws.String(source["kinesis_stream_arn"].(string)),
		RoleARN:          aws.String(source["role_arn"].(string)),
	}

	return configuration
}

func createS3Config(d *schema.ResourceData) *firehose.S3DestinationConfiguration {
	s3 := d.Get("s3_configuration").([]interface{})[0].(map[string]interface{})

	configuration := &firehose.S3DestinationConfiguration{
		BucketARN: aws.String(s3["bucket_arn"].(string)),
		RoleARN:   aws.String(s3["role_arn"].(string)),
		BufferingHints: &firehose.BufferingHints{
			IntervalInSeconds: aws.Int64(int64(s3["buffer_interval"].(int))),
			SizeInMBs:         aws.Int64(int64(s3["buffer_size"].(int))),
		},
		Prefix:                  extractPrefixConfiguration(s3),
		CompressionFormat:       aws.String(s3["compression_format"].(string)),
		EncryptionConfiguration: extractEncryptionConfiguration(s3),
	}

	if _, ok := s3["cloudwatch_logging_options"]; ok {
		configuration.CloudWatchLoggingOptions = extractCloudWatchLoggingConfiguration(s3)
	}

	return configuration
}

func expandS3BackupConfig(d map[string]interface{}) *firehose.S3DestinationConfiguration {
	config := d["s3_backup_configuration"].([]interface{})
	if len(config) == 0 {
		return nil
	}

	s3 := config[0].(map[string]interface{})

	configuration := &firehose.S3DestinationConfiguration{
		BucketARN: aws.String(s3["bucket_arn"].(string)),
		RoleARN:   aws.String(s3["role_arn"].(string)),
		BufferingHints: &firehose.BufferingHints{
			IntervalInSeconds: aws.Int64(int64(s3["buffer_interval"].(int))),
			SizeInMBs:         aws.Int64(int64(s3["buffer_size"].(int))),
		},
		Prefix:                  extractPrefixConfiguration(s3),
		CompressionFormat:       aws.String(s3["compression_format"].(string)),
		EncryptionConfiguration: extractEncryptionConfiguration(s3),
	}

	if _, ok := s3["cloudwatch_logging_options"]; ok {
		configuration.CloudWatchLoggingOptions = extractCloudWatchLoggingConfiguration(s3)
	}

	return configuration
}

func createExtendedS3Config(d *schema.ResourceData) *firehose.ExtendedS3DestinationConfiguration {
	s3 := d.Get("extended_s3_configuration").([]interface{})[0].(map[string]interface{})

	configuration := &firehose.ExtendedS3DestinationConfiguration{
		BucketARN: aws.String(s3["bucket_arn"].(string)),
		RoleARN:   aws.String(s3["role_arn"].(string)),
		BufferingHints: &firehose.BufferingHints{
			IntervalInSeconds: aws.Int64(int64(s3["buffer_interval"].(int))),
			SizeInMBs:         aws.Int64(int64(s3["buffer_size"].(int))),
		},
		Prefix:                            extractPrefixConfiguration(s3),
		CompressionFormat:                 aws.String(s3["compression_format"].(string)),
		DataFormatConversionConfiguration: expandFirehoseDataFormatConversionConfiguration(s3["data_format_conversion_configuration"].([]interface{})),
		EncryptionConfiguration:           extractEncryptionConfiguration(s3),
	}

	if _, ok := s3["processing_configuration"]; ok {
		configuration.ProcessingConfiguration = extractProcessingConfiguration(s3)
	}

	if _, ok := s3["cloudwatch_logging_options"]; ok {
		configuration.CloudWatchLoggingOptions = extractCloudWatchLoggingConfiguration(s3)
	}

	if v, ok := s3["error_output_prefix"]; ok && v.(string) != "" {
		configuration.ErrorOutputPrefix = aws.String(v.(string))
	}

	if s3BackupMode, ok := s3["s3_backup_mode"]; ok {
		configuration.S3BackupMode = aws.String(s3BackupMode.(string))
		configuration.S3BackupConfiguration = expandS3BackupConfig(d.Get("extended_s3_configuration").([]interface{})[0].(map[string]interface{}))
	}

	return configuration
}

func updateS3Config(d *schema.ResourceData) *firehose.S3DestinationUpdate {
	s3 := d.Get("s3_configuration").([]interface{})[0].(map[string]interface{})

	configuration := &firehose.S3DestinationUpdate{
		BucketARN: aws.String(s3["bucket_arn"].(string)),
		RoleARN:   aws.String(s3["role_arn"].(string)),
		BufferingHints: &firehose.BufferingHints{
			IntervalInSeconds: aws.Int64((int64)(s3["buffer_interval"].(int))),
			SizeInMBs:         aws.Int64((int64)(s3["buffer_size"].(int))),
		},
		Prefix:                   extractPrefixConfiguration(s3),
		CompressionFormat:        aws.String(s3["compression_format"].(string)),
		EncryptionConfiguration:  extractEncryptionConfiguration(s3),
		CloudWatchLoggingOptions: extractCloudWatchLoggingConfiguration(s3),
	}

	if _, ok := s3["cloudwatch_logging_options"]; ok {
		configuration.CloudWatchLoggingOptions = extractCloudWatchLoggingConfiguration(s3)
	}

	return configuration
}

func updateS3BackupConfig(d map[string]interface{}) *firehose.S3DestinationUpdate {
	config := d["s3_backup_configuration"].([]interface{})
	if len(config) == 0 {
		return nil
	}

	s3 := config[0].(map[string]interface{})

	configuration := &firehose.S3DestinationUpdate{
		BucketARN: aws.String(s3["bucket_arn"].(string)),
		RoleARN:   aws.String(s3["role_arn"].(string)),
		BufferingHints: &firehose.BufferingHints{
			IntervalInSeconds: aws.Int64((int64)(s3["buffer_interval"].(int))),
			SizeInMBs:         aws.Int64((int64)(s3["buffer_size"].(int))),
		},
		Prefix:                   extractPrefixConfiguration(s3),
		CompressionFormat:        aws.String(s3["compression_format"].(string)),
		EncryptionConfiguration:  extractEncryptionConfiguration(s3),
		CloudWatchLoggingOptions: extractCloudWatchLoggingConfiguration(s3),
	}

	if _, ok := s3["cloudwatch_logging_options"]; ok {
		configuration.CloudWatchLoggingOptions = extractCloudWatchLoggingConfiguration(s3)
	}

	return configuration
}

func updateExtendedS3Config(d *schema.ResourceData) *firehose.ExtendedS3DestinationUpdate {
	s3 := d.Get("extended_s3_configuration").([]interface{})[0].(map[string]interface{})

	configuration := &firehose.ExtendedS3DestinationUpdate{
		BucketARN: aws.String(s3["bucket_arn"].(string)),
		RoleARN:   aws.String(s3["role_arn"].(string)),
		BufferingHints: &firehose.BufferingHints{
			IntervalInSeconds: aws.Int64((int64)(s3["buffer_interval"].(int))),
			SizeInMBs:         aws.Int64((int64)(s3["buffer_size"].(int))),
		},
		Prefix:                            extractPrefixConfiguration(s3),
		CompressionFormat:                 aws.String(s3["compression_format"].(string)),
		EncryptionConfiguration:           extractEncryptionConfiguration(s3),
		DataFormatConversionConfiguration: expandFirehoseDataFormatConversionConfiguration(s3["data_format_conversion_configuration"].([]interface{})),
		CloudWatchLoggingOptions:          extractCloudWatchLoggingConfiguration(s3),
		ProcessingConfiguration:           extractProcessingConfiguration(s3),
	}

	if _, ok := s3["cloudwatch_logging_options"]; ok {
		configuration.CloudWatchLoggingOptions = extractCloudWatchLoggingConfiguration(s3)
	}

	if v, ok := s3["error_output_prefix"]; ok && v.(string) != "" {
		configuration.ErrorOutputPrefix = aws.String(v.(string))
	}

	if s3BackupMode, ok := s3["s3_backup_mode"]; ok {
		configuration.S3BackupMode = aws.String(s3BackupMode.(string))
		configuration.S3BackupUpdate = updateS3BackupConfig(d.Get("extended_s3_configuration").([]interface{})[0].(map[string]interface{}))
	}

	return configuration
}

func expandFirehoseDataFormatConversionConfiguration(l []interface{}) *firehose.DataFormatConversionConfiguration {
	if len(l) == 0 || l[0] == nil {
		// It is possible to just pass nil here, but this seems to be the
		// canonical form that AWS uses, and is less likely to produce diffs.
		return &firehose.DataFormatConversionConfiguration{
			Enabled: aws.Bool(false),
		}
	}

	m := l[0].(map[string]interface{})

	return &firehose.DataFormatConversionConfiguration{
		Enabled:                   aws.Bool(m["enabled"].(bool)),
		InputFormatConfiguration:  expandFirehoseInputFormatConfiguration(m["input_format_configuration"].([]interface{})),
		OutputFormatConfiguration: expandFirehoseOutputFormatConfiguration(m["output_format_configuration"].([]interface{})),
		SchemaConfiguration:       expandFirehoseSchemaConfiguration(m["schema_configuration"].([]interface{})),
	}
}

func expandFirehoseInputFormatConfiguration(l []interface{}) *firehose.InputFormatConfiguration {
	if len(l) == 0 || l[0] == nil {
		return nil
	}

	m := l[0].(map[string]interface{})

	return &firehose.InputFormatConfiguration{
		Deserializer: expandFirehoseDeserializer(m["deserializer"].([]interface{})),
	}
}

func expandFirehoseDeserializer(l []interface{}) *firehose.Deserializer {
	if len(l) == 0 || l[0] == nil {
		return nil
	}

	m := l[0].(map[string]interface{})

	return &firehose.Deserializer{
		HiveJsonSerDe:  expandFirehoseHiveJsonSerDe(m["hive_json_ser_de"].([]interface{})),
		OpenXJsonSerDe: expandFirehoseOpenXJsonSerDe(m["open_x_json_ser_de"].([]interface{})),
	}
}

func expandFirehoseHiveJsonSerDe(l []interface{}) *firehose.HiveJsonSerDe {
	if len(l) == 0 {
		return nil
	}

	if l[0] == nil {
		return &firehose.HiveJsonSerDe{}
	}

	m := l[0].(map[string]interface{})

	return &firehose.HiveJsonSerDe{
		TimestampFormats: expandStringList(m["timestamp_formats"].([]interface{})),
	}
}

func expandFirehoseOpenXJsonSerDe(l []interface{}) *firehose.OpenXJsonSerDe {
	if len(l) == 0 {
		return nil
	}

	if l[0] == nil {
		return &firehose.OpenXJsonSerDe{}
	}

	m := l[0].(map[string]interface{})

	return &firehose.OpenXJsonSerDe{
		CaseInsensitive:                    aws.Bool(m["case_insensitive"].(bool)),
		ColumnToJsonKeyMappings:            stringMapToPointers(m["column_to_json_key_mappings"].(map[string]interface{})),
		ConvertDotsInJsonKeysToUnderscores: aws.Bool(m["convert_dots_in_json_keys_to_underscores"].(bool)),
	}
}

func expandFirehoseOutputFormatConfiguration(l []interface{}) *firehose.OutputFormatConfiguration {
	if len(l) == 0 || l[0] == nil {
		return nil
	}

	m := l[0].(map[string]interface{})

	return &firehose.OutputFormatConfiguration{
		Serializer: expandFirehoseSerializer(m["serializer"].([]interface{})),
	}
}

func expandFirehoseSerializer(l []interface{}) *firehose.Serializer {
	if len(l) == 0 || l[0] == nil {
		return nil
	}

	m := l[0].(map[string]interface{})

	return &firehose.Serializer{
		OrcSerDe:     expandFirehoseOrcSerDe(m["orc_ser_de"].([]interface{})),
		ParquetSerDe: expandFirehoseParquetSerDe(m["parquet_ser_de"].([]interface{})),
	}
}

func expandFirehoseOrcSerDe(l []interface{}) *firehose.OrcSerDe {
	if len(l) == 0 {
		return nil
	}

	if l[0] == nil {
		return &firehose.OrcSerDe{}
	}

	m := l[0].(map[string]interface{})

	orcSerDe := &firehose.OrcSerDe{
		BlockSizeBytes:                      aws.Int64(int64(m["block_size_bytes"].(int))),
		BloomFilterFalsePositiveProbability: aws.Float64(m["bloom_filter_false_positive_probability"].(float64)),
		Compression:                         aws.String(m["compression"].(string)),
		DictionaryKeyThreshold:              aws.Float64(m["dictionary_key_threshold"].(float64)),
		EnablePadding:                       aws.Bool(m["enable_padding"].(bool)),
		FormatVersion:                       aws.String(m["format_version"].(string)),
		PaddingTolerance:                    aws.Float64(m["padding_tolerance"].(float64)),
		RowIndexStride:                      aws.Int64(int64(m["row_index_stride"].(int))),
		StripeSizeBytes:                     aws.Int64(int64(m["stripe_size_bytes"].(int))),
	}

	if v, ok := m["bloom_filter_columns"].([]interface{}); ok && len(v) > 0 {
		orcSerDe.BloomFilterColumns = expandStringList(v)
	}

	return orcSerDe
}

func expandFirehoseParquetSerDe(l []interface{}) *firehose.ParquetSerDe {
	if len(l) == 0 {
		return nil
	}

	if l[0] == nil {
		return &firehose.ParquetSerDe{}
	}

	m := l[0].(map[string]interface{})

	return &firehose.ParquetSerDe{
		BlockSizeBytes:              aws.Int64(int64(m["block_size_bytes"].(int))),
		Compression:                 aws.String(m["compression"].(string)),
		EnableDictionaryCompression: aws.Bool(m["enable_dictionary_compression"].(bool)),
		MaxPaddingBytes:             aws.Int64(int64(m["max_padding_bytes"].(int))),
		PageSizeBytes:               aws.Int64(int64(m["page_size_bytes"].(int))),
		WriterVersion:               aws.String(m["writer_version"].(string)),
	}
}

func expandFirehoseSchemaConfiguration(l []interface{}) *firehose.SchemaConfiguration {
	if len(l) == 0 || l[0] == nil {
		return nil
	}

	m := l[0].(map[string]interface{})

	config := &firehose.SchemaConfiguration{
		DatabaseName: aws.String(m["database_name"].(string)),
		RoleARN:      aws.String(m["role_arn"].(string)),
		TableName:    aws.String(m["table_name"].(string)),
		VersionId:    aws.String(m["version_id"].(string)),
	}

	if v, ok := m["catalog_id"].(string); ok && v != "" {
		config.CatalogId = aws.String(v)
	}
	if v, ok := m["region"].(string); ok && v != "" {
		config.Region = aws.String(v)
	}

	return config
}

func extractProcessingConfiguration(s3 map[string]interface{}) *firehose.ProcessingConfiguration {
	config := s3["processing_configuration"].([]interface{})
	if len(config) == 0 {
		// It is possible to just pass nil here, but this seems to be the
		// canonical form that AWS uses, and is less likely to produce diffs.
		return &firehose.ProcessingConfiguration{
			Enabled:    aws.Bool(false),
			Processors: []*firehose.Processor{},
		}
	}

	processingConfiguration := config[0].(map[string]interface{})

	return &firehose.ProcessingConfiguration{
		Enabled:    aws.Bool(processingConfiguration["enabled"].(bool)),
		Processors: extractProcessors(processingConfiguration["processors"].([]interface{})),
	}
}

func extractProcessors(processingConfigurationProcessors []interface{}) []*firehose.Processor {
	processors := []*firehose.Processor{}

	for _, processor := range processingConfigurationProcessors {
		processors = append(processors, extractProcessor(processor.(map[string]interface{})))
	}

	return processors
}

func extractProcessor(processingConfigurationProcessor map[string]interface{}) *firehose.Processor {
	return &firehose.Processor{
		Type:       aws.String(processingConfigurationProcessor["type"].(string)),
		Parameters: extractProcessorParameters(processingConfigurationProcessor["parameters"].([]interface{})),
	}
}

func extractProcessorParameters(processorParameters []interface{}) []*firehose.ProcessorParameter {
	parameters := []*firehose.ProcessorParameter{}

	for _, attr := range processorParameters {
		parameters = append(parameters, extractProcessorParameter(attr.(map[string]interface{})))
	}

	return parameters
}

func extractProcessorParameter(processorParameter map[string]interface{}) *firehose.ProcessorParameter {
	parameter := &firehose.ProcessorParameter{
		ParameterName:  aws.String(processorParameter["parameter_name"].(string)),
		ParameterValue: aws.String(processorParameter["parameter_value"].(string)),
	}

	return parameter
}

func extractEncryptionConfiguration(s3 map[string]interface{}) *firehose.EncryptionConfiguration {
	if key, ok := s3["kms_key_arn"]; ok && len(key.(string)) > 0 {
		return &firehose.EncryptionConfiguration{
			KMSEncryptionConfig: &firehose.KMSEncryptionConfig{
				AWSKMSKeyARN: aws.String(key.(string)),
			},
		}
	}

	return &firehose.EncryptionConfiguration{
		NoEncryptionConfig: aws.String("NoEncryption"),
	}
}

func extractCloudWatchLoggingConfiguration(s3 map[string]interface{}) *firehose.CloudWatchLoggingOptions {
	config := s3["cloudwatch_logging_options"].(*schema.Set).List()
	if len(config) == 0 {
		return nil
	}

	loggingConfig := config[0].(map[string]interface{})
	loggingOptions := &firehose.CloudWatchLoggingOptions{
		Enabled: aws.Bool(loggingConfig["enabled"].(bool)),
	}

	if v, ok := loggingConfig["log_group_name"]; ok {
		loggingOptions.LogGroupName = aws.String(v.(string))
	}

	if v, ok := loggingConfig["log_stream_name"]; ok {
		loggingOptions.LogStreamName = aws.String(v.(string))
	}

	return loggingOptions

}

func extractPrefixConfiguration(s3 map[string]interface{}) *string {
	if v, ok := s3["prefix"]; ok {
		return aws.String(v.(string))
	}

	return nil
}

func createRedshiftConfig(d *schema.ResourceData, s3Config *firehose.S3DestinationConfiguration) (*firehose.RedshiftDestinationConfiguration, error) {
	redshiftRaw, ok := d.GetOk("redshift_configuration")
	if !ok {
		return nil, fmt.Errorf("Error loading Redshift Configuration for Kinesis Firehose: redshift_configuration not found")
	}
	rl := redshiftRaw.([]interface{})

	redshift := rl[0].(map[string]interface{})

	configuration := &firehose.RedshiftDestinationConfiguration{
		ClusterJDBCURL:  aws.String(redshift["cluster_jdbcurl"].(string)),
		RetryOptions:    extractRedshiftRetryOptions(redshift),
		Password:        aws.String(redshift["password"].(string)),
		Username:        aws.String(redshift["username"].(string)),
		RoleARN:         aws.String(redshift["role_arn"].(string)),
		CopyCommand:     extractCopyCommandConfiguration(redshift),
		S3Configuration: s3Config,
	}

	if _, ok := redshift["cloudwatch_logging_options"]; ok {
		configuration.CloudWatchLoggingOptions = extractCloudWatchLoggingConfiguration(redshift)
	}
	if _, ok := redshift["processing_configuration"]; ok {
		configuration.ProcessingConfiguration = extractProcessingConfiguration(redshift)
	}
	if s3BackupMode, ok := redshift["s3_backup_mode"]; ok {
		configuration.S3BackupMode = aws.String(s3BackupMode.(string))
		configuration.S3BackupConfiguration = expandS3BackupConfig(d.Get("redshift_configuration").([]interface{})[0].(map[string]interface{}))
	}

	return configuration, nil
}

func updateRedshiftConfig(d *schema.ResourceData, s3Update *firehose.S3DestinationUpdate) (*firehose.RedshiftDestinationUpdate, error) {
	redshiftRaw, ok := d.GetOk("redshift_configuration")
	if !ok {
		return nil, fmt.Errorf("Error loading Redshift Configuration for Kinesis Firehose: redshift_configuration not found")
	}
	rl := redshiftRaw.([]interface{})

	redshift := rl[0].(map[string]interface{})

	configuration := &firehose.RedshiftDestinationUpdate{
		ClusterJDBCURL: aws.String(redshift["cluster_jdbcurl"].(string)),
		RetryOptions:   extractRedshiftRetryOptions(redshift),
		Password:       aws.String(redshift["password"].(string)),
		Username:       aws.String(redshift["username"].(string)),
		RoleARN:        aws.String(redshift["role_arn"].(string)),
		CopyCommand:    extractCopyCommandConfiguration(redshift),
		S3Update:       s3Update,
	}

	if _, ok := redshift["cloudwatch_logging_options"]; ok {
		configuration.CloudWatchLoggingOptions = extractCloudWatchLoggingConfiguration(redshift)
	}
	if _, ok := redshift["processing_configuration"]; ok {
		configuration.ProcessingConfiguration = extractProcessingConfiguration(redshift)
	}
	if s3BackupMode, ok := redshift["s3_backup_mode"]; ok {
		configuration.S3BackupMode = aws.String(s3BackupMode.(string))
		configuration.S3BackupUpdate = updateS3BackupConfig(d.Get("redshift_configuration").([]interface{})[0].(map[string]interface{}))
	}

	return configuration, nil
}

func createElasticsearchConfig(d *schema.ResourceData, s3Config *firehose.S3DestinationConfiguration) (*firehose.ElasticsearchDestinationConfiguration, error) {
	esConfig, ok := d.GetOk("elasticsearch_configuration")
	if !ok {
		return nil, fmt.Errorf("Error loading Elasticsearch Configuration for Kinesis Firehose: elasticsearch_configuration not found")
	}
	esList := esConfig.([]interface{})

	es := esList[0].(map[string]interface{})

	config := &firehose.ElasticsearchDestinationConfiguration{
		BufferingHints:  extractBufferingHints(es),
		DomainARN:       aws.String(es["domain_arn"].(string)),
		IndexName:       aws.String(es["index_name"].(string)),
		RetryOptions:    extractElasticSearchRetryOptions(es),
		RoleARN:         aws.String(es["role_arn"].(string)),
		TypeName:        aws.String(es["type_name"].(string)),
		S3Configuration: s3Config,
	}

	if _, ok := es["cloudwatch_logging_options"]; ok {
		config.CloudWatchLoggingOptions = extractCloudWatchLoggingConfiguration(es)
	}

	if _, ok := es["processing_configuration"]; ok {
		config.ProcessingConfiguration = extractProcessingConfiguration(es)
	}

	if indexRotationPeriod, ok := es["index_rotation_period"]; ok {
		config.IndexRotationPeriod = aws.String(indexRotationPeriod.(string))
	}
	if s3BackupMode, ok := es["s3_backup_mode"]; ok {
		config.S3BackupMode = aws.String(s3BackupMode.(string))
	}

	return config, nil
}

func updateElasticsearchConfig(d *schema.ResourceData, s3Update *firehose.S3DestinationUpdate) (*firehose.ElasticsearchDestinationUpdate, error) {
	esConfig, ok := d.GetOk("elasticsearch_configuration")
	if !ok {
		return nil, fmt.Errorf("Error loading Elasticsearch Configuration for Kinesis Firehose: elasticsearch_configuration not found")
	}
	esList := esConfig.([]interface{})

	es := esList[0].(map[string]interface{})

	update := &firehose.ElasticsearchDestinationUpdate{
		BufferingHints: extractBufferingHints(es),
		DomainARN:      aws.String(es["domain_arn"].(string)),
		IndexName:      aws.String(es["index_name"].(string)),
		RetryOptions:   extractElasticSearchRetryOptions(es),
		RoleARN:        aws.String(es["role_arn"].(string)),
		TypeName:       aws.String(es["type_name"].(string)),
		S3Update:       s3Update,
	}

	if _, ok := es["cloudwatch_logging_options"]; ok {
		update.CloudWatchLoggingOptions = extractCloudWatchLoggingConfiguration(es)
	}

	if _, ok := es["processing_configuration"]; ok {
		update.ProcessingConfiguration = extractProcessingConfiguration(es)
	}

	if indexRotationPeriod, ok := es["index_rotation_period"]; ok {
		update.IndexRotationPeriod = aws.String(indexRotationPeriod.(string))
	}

	return update, nil
}

func createSplunkConfig(d *schema.ResourceData, s3Config *firehose.S3DestinationConfiguration) (*firehose.SplunkDestinationConfiguration, error) {
	splunkRaw, ok := d.GetOk("splunk_configuration")
	if !ok {
		return nil, fmt.Errorf("Error loading Splunk Configuration for Kinesis Firehose: splunk_configuration not found")
	}
	sl := splunkRaw.([]interface{})

	splunk := sl[0].(map[string]interface{})

	configuration := &firehose.SplunkDestinationConfiguration{
		HECToken:                          aws.String(splunk["hec_token"].(string)),
		HECEndpointType:                   aws.String(splunk["hec_endpoint_type"].(string)),
		HECEndpoint:                       aws.String(splunk["hec_endpoint"].(string)),
		HECAcknowledgmentTimeoutInSeconds: aws.Int64(int64(splunk["hec_acknowledgment_timeout"].(int))),
		RetryOptions:                      extractSplunkRetryOptions(splunk),
		S3Configuration:                   s3Config,
	}

	if _, ok := splunk["processing_configuration"]; ok {
		configuration.ProcessingConfiguration = extractProcessingConfiguration(splunk)
	}

	if _, ok := splunk["cloudwatch_logging_options"]; ok {
		configuration.CloudWatchLoggingOptions = extractCloudWatchLoggingConfiguration(splunk)
	}
	if s3BackupMode, ok := splunk["s3_backup_mode"]; ok {
		configuration.S3BackupMode = aws.String(s3BackupMode.(string))
	}

	return configuration, nil
}

func updateSplunkConfig(d *schema.ResourceData, s3Update *firehose.S3DestinationUpdate) (*firehose.SplunkDestinationUpdate, error) {
	splunkRaw, ok := d.GetOk("splunk_configuration")
	if !ok {
		return nil, fmt.Errorf("Error loading Splunk Configuration for Kinesis Firehose: splunk_configuration not found")
	}
	sl := splunkRaw.([]interface{})

	splunk := sl[0].(map[string]interface{})

	configuration := &firehose.SplunkDestinationUpdate{
		HECToken:                          aws.String(splunk["hec_token"].(string)),
		HECEndpointType:                   aws.String(splunk["hec_endpoint_type"].(string)),
		HECEndpoint:                       aws.String(splunk["hec_endpoint"].(string)),
		HECAcknowledgmentTimeoutInSeconds: aws.Int64(int64(splunk["hec_acknowledgment_timeout"].(int))),
		RetryOptions:                      extractSplunkRetryOptions(splunk),
		S3Update:                          s3Update,
	}

	if _, ok := splunk["processing_configuration"]; ok {
		configuration.ProcessingConfiguration = extractProcessingConfiguration(splunk)
	}

	if _, ok := splunk["cloudwatch_logging_options"]; ok {
		configuration.CloudWatchLoggingOptions = extractCloudWatchLoggingConfiguration(splunk)
	}
	if s3BackupMode, ok := splunk["s3_backup_mode"]; ok {
		configuration.S3BackupMode = aws.String(s3BackupMode.(string))
	}

	return configuration, nil
}

func extractBufferingHints(es map[string]interface{}) *firehose.ElasticsearchBufferingHints {
	bufferingHints := &firehose.ElasticsearchBufferingHints{}

	if bufferingInterval, ok := es["buffering_interval"].(int); ok {
		bufferingHints.IntervalInSeconds = aws.Int64(int64(bufferingInterval))
	}
	if bufferingSize, ok := es["buffering_size"].(int); ok {
		bufferingHints.SizeInMBs = aws.Int64(int64(bufferingSize))
	}

	return bufferingHints
}

func extractElasticSearchRetryOptions(es map[string]interface{}) *firehose.ElasticsearchRetryOptions {
	retryOptions := &firehose.ElasticsearchRetryOptions{}

	if retryDuration, ok := es["retry_duration"].(int); ok {
		retryOptions.DurationInSeconds = aws.Int64(int64(retryDuration))
	}

	return retryOptions
}

func extractRedshiftRetryOptions(redshift map[string]interface{}) *firehose.RedshiftRetryOptions {
	retryOptions := &firehose.RedshiftRetryOptions{}

	if retryDuration, ok := redshift["retry_duration"].(int); ok {
		retryOptions.DurationInSeconds = aws.Int64(int64(retryDuration))
	}

	return retryOptions
}

func extractSplunkRetryOptions(splunk map[string]interface{}) *firehose.SplunkRetryOptions {
	retryOptions := &firehose.SplunkRetryOptions{}

	if retryDuration, ok := splunk["retry_duration"].(int); ok {
		retryOptions.DurationInSeconds = aws.Int64(int64(retryDuration))
	}

	return retryOptions
}

func extractCopyCommandConfiguration(redshift map[string]interface{}) *firehose.CopyCommand {
	cmd := &firehose.CopyCommand{
		DataTableName: aws.String(redshift["data_table_name"].(string)),
	}
	if copyOptions, ok := redshift["copy_options"]; ok {
		cmd.CopyOptions = aws.String(copyOptions.(string))
	}
	if columns, ok := redshift["data_table_columns"]; ok {
		cmd.DataTableColumns = aws.String(columns.(string))
	}

	return cmd
}

func resourceAwsKinesisFirehoseDeliveryStreamCreate(d *schema.ResourceData, meta interface{}) error {
	validateError := validateAwsKinesisFirehoseSchema(d)

	if validateError != nil {
		return validateError
	}

	conn := meta.(*AWSClient).firehoseconn

	sn := d.Get("name").(string)

	createInput := &firehose.CreateDeliveryStreamInput{
		DeliveryStreamName: aws.String(sn),
	}

	if v, ok := d.GetOk("kinesis_source_configuration"); ok {
		sourceConfig := createSourceConfig(v.([]interface{})[0].(map[string]interface{}))
		createInput.KinesisStreamSourceConfiguration = sourceConfig
		createInput.DeliveryStreamType = aws.String(firehose.DeliveryStreamTypeKinesisStreamAsSource)
	} else {
		createInput.DeliveryStreamType = aws.String(firehose.DeliveryStreamTypeDirectPut)
	}

	if d.Get("destination").(string) == "extended_s3" {
		extendedS3Config := createExtendedS3Config(d)
		createInput.ExtendedS3DestinationConfiguration = extendedS3Config
	} else {
		s3Config := createS3Config(d)

		if d.Get("destination").(string) == "s3" {
			createInput.S3DestinationConfiguration = s3Config
		} else if d.Get("destination").(string) == "elasticsearch" {
			esConfig, err := createElasticsearchConfig(d, s3Config)
			if err != nil {
				return err
			}
			createInput.ElasticsearchDestinationConfiguration = esConfig
		} else if d.Get("destination").(string) == "redshift" {
			rc, err := createRedshiftConfig(d, s3Config)
			if err != nil {
				return err
			}
			createInput.RedshiftDestinationConfiguration = rc
		} else if d.Get("destination").(string) == "splunk" {
			rc, err := createSplunkConfig(d, s3Config)
			if err != nil {
				return err
			}
			createInput.SplunkDestinationConfiguration = rc
		}
	}

	if v, ok := d.GetOk("tags"); ok {
		createInput.Tags = tagsFromMapKinesisFirehose(v.(map[string]interface{}))
	}

	err := resource.Retry(1*time.Minute, func() *resource.RetryError {
		_, err := conn.CreateDeliveryStream(createInput)
		if err != nil {
			log.Printf("[DEBUG] Error creating Firehose Delivery Stream: %s", err)

			// Retry for IAM eventual consistency
			if isAWSErr(err, firehose.ErrCodeInvalidArgumentException, "is not authorized to") {
				return resource.RetryableError(err)
			}
			// InvalidArgumentException: Verify that the IAM role has access to the ElasticSearch domain.
			if isAWSErr(err, firehose.ErrCodeInvalidArgumentException, "Verify that the IAM role has access") {
				return resource.RetryableError(err)
			}
			// IAM roles can take ~10 seconds to propagate in AWS:
			// http://docs.aws.amazon.com/AWSEC2/latest/UserGuide/iam-roles-for-amazon-ec2.html#launch-instance-with-role-console
			if isAWSErr(err, firehose.ErrCodeInvalidArgumentException, "Firehose is unable to assume role") {
				log.Printf("[DEBUG] Firehose could not assume role referenced, retrying...")
				return resource.RetryableError(err)
			}
			// Not retryable
			return resource.NonRetryableError(err)
		}

		return nil
	})
	if isResourceTimeoutError(err) {
		_, err = conn.CreateDeliveryStream(createInput)
	}
	if err != nil {
		return fmt.Errorf("error creating Kinesis Firehose Delivery Stream: %s", err)
	}

	s, err := waitForKinesisFirehoseDeliveryStreamCreation(conn, sn)
	if err != nil {
		return fmt.Errorf("error waiting for Kinesis Firehose Delivery Stream (%s) creation: %s", sn, err)
	}

	d.SetId(aws.StringValue(s.DeliveryStreamARN))
	d.Set("arn", s.DeliveryStreamARN)

	if v, ok := d.GetOk("server_side_encryption"); ok && !isKinesisFirehoseDeliveryStreamOptionDisabled(v) {
		_, err := conn.StartDeliveryStreamEncryption(&firehose.StartDeliveryStreamEncryptionInput{
			DeliveryStreamName: aws.String(sn),
		})
		if err != nil {
			return fmt.Errorf("error starting Kinesis Firehose Delivery Stream (%s) encryption: %s", sn, err)
		}

		if err := waitForKinesisFirehoseDeliveryStreamSSEEnabled(conn, sn); err != nil {
			return fmt.Errorf("error waiting for Kinesis Firehose Delivery Stream (%s) encryption to be enabled: %s", sn, err)
		}
	}

	return resourceAwsKinesisFirehoseDeliveryStreamRead(d, meta)
}

func validateAwsKinesisFirehoseSchema(d *schema.ResourceData) error {

	_, s3Exists := d.GetOk("s3_configuration")
	_, extendedS3Exists := d.GetOk("extended_s3_configuration")

	if d.Get("destination").(string) == "extended_s3" {
		if !extendedS3Exists {
			return fmt.Errorf(
				"When destination is 'extended_s3', extended_s3_configuration is required",
			)
		} else if s3Exists {
			return fmt.Errorf(
				"When destination is 'extended_s3', s3_configuration must not be set",
			)
		}
	} else {
		if !s3Exists {
			return fmt.Errorf(
				"When destination is %s, s3_configuration is required",
				d.Get("destination").(string),
			)
		} else if extendedS3Exists {
			return fmt.Errorf(
				"extended_s3_configuration can only be used when destination is 'extended_s3'",
			)
		}
	}

	return nil
}

func resourceAwsKinesisFirehoseDeliveryStreamUpdate(d *schema.ResourceData, meta interface{}) error {
	validateError := validateAwsKinesisFirehoseSchema(d)

	if validateError != nil {
		return validateError
	}

	conn := meta.(*AWSClient).firehoseconn

	sn := d.Get("name").(string)
	updateInput := &firehose.UpdateDestinationInput{
		DeliveryStreamName:             aws.String(sn),
		CurrentDeliveryStreamVersionId: aws.String(d.Get("version_id").(string)),
		DestinationId:                  aws.String(d.Get("destination_id").(string)),
	}

	if d.Get("destination").(string) == "extended_s3" {
		extendedS3Config := updateExtendedS3Config(d)
		updateInput.ExtendedS3DestinationUpdate = extendedS3Config
	} else {
		s3Config := updateS3Config(d)

		if d.Get("destination").(string) == "s3" {
			updateInput.S3DestinationUpdate = s3Config
		} else if d.Get("destination").(string) == "elasticsearch" {
			esUpdate, err := updateElasticsearchConfig(d, s3Config)
			if err != nil {
				return err
			}
			updateInput.ElasticsearchDestinationUpdate = esUpdate
		} else if d.Get("destination").(string) == "redshift" {
			rc, err := updateRedshiftConfig(d, s3Config)
			if err != nil {
				return err
			}
			updateInput.RedshiftDestinationUpdate = rc
		} else if d.Get("destination").(string) == "splunk" {
			rc, err := updateSplunkConfig(d, s3Config)
			if err != nil {
				return err
			}
			updateInput.SplunkDestinationUpdate = rc
		}
	}

	err := resource.Retry(1*time.Minute, func() *resource.RetryError {
		_, err := conn.UpdateDestination(updateInput)
		if err != nil {
			log.Printf("[DEBUG] Error updating Firehose Delivery Stream: %s", err)

			// Retry for IAM eventual consistency
			if isAWSErr(err, firehose.ErrCodeInvalidArgumentException, "is not authorized to") {
				return resource.RetryableError(err)
			}
			// InvalidArgumentException: Verify that the IAM role has access to the ElasticSearch domain.
			if isAWSErr(err, firehose.ErrCodeInvalidArgumentException, "Verify that the IAM role has access") {
				return resource.RetryableError(err)
			}
			// IAM roles can take ~10 seconds to propagate in AWS:
			// http://docs.aws.amazon.com/AWSEC2/latest/UserGuide/iam-roles-for-amazon-ec2.html#launch-instance-with-role-console
			if isAWSErr(err, firehose.ErrCodeInvalidArgumentException, "Firehose is unable to assume role") {
				log.Printf("[DEBUG] Firehose could not assume role referenced, retrying...")
				return resource.RetryableError(err)
			}
			// Not retryable
			return resource.NonRetryableError(err)
		}

		return nil
	})

	if isResourceTimeoutError(err) {
		_, err = conn.UpdateDestination(updateInput)
	}

	if err != nil {
		return fmt.Errorf(
			"Error Updating Kinesis Firehose Delivery Stream: \"%s\"\n%s",
			sn, err)
	}

	if err := setTagsKinesisFirehose(conn, d, sn); err != nil {
		return fmt.Errorf(
			"Error Updating Kinesis Firehose Delivery Stream tags: \"%s\"\n%s",
			sn, err)
	}

	if d.HasChange("server_side_encryption") {
		_, n := d.GetChange("server_side_encryption")
		if isKinesisFirehoseDeliveryStreamOptionDisabled(n) {
			_, err := conn.StopDeliveryStreamEncryption(&firehose.StopDeliveryStreamEncryptionInput{
				DeliveryStreamName: aws.String(sn),
			})
			if err != nil {
				return fmt.Errorf("error stopping Kinesis Firehose Delivery Stream (%s) encryption: %s", sn, err)
			}

			if err := waitForKinesisFirehoseDeliveryStreamSSEDisabled(conn, sn); err != nil {
				return fmt.Errorf("error waiting for Kinesis Firehose Delivery Stream (%s) encryption to be disabled: %s", sn, err)
			}
		} else {
			_, err := conn.StartDeliveryStreamEncryption(&firehose.StartDeliveryStreamEncryptionInput{
				DeliveryStreamName: aws.String(sn),
			})
			if err != nil {
				return fmt.Errorf("error starting Kinesis Firehose Delivery Stream (%s) encryption: %s", sn, err)
			}

			if err := waitForKinesisFirehoseDeliveryStreamSSEEnabled(conn, sn); err != nil {
				return fmt.Errorf("error waiting for Kinesis Firehose Delivery Stream (%s) encryption to be enabled: %s", sn, err)
			}
		}
	}

	return resourceAwsKinesisFirehoseDeliveryStreamRead(d, meta)
}

func resourceAwsKinesisFirehoseDeliveryStreamRead(d *schema.ResourceData, meta interface{}) error {
	conn := meta.(*AWSClient).firehoseconn

	sn := d.Get("name").(string)
	resp, err := conn.DescribeDeliveryStream(&firehose.DescribeDeliveryStreamInput{
		DeliveryStreamName: aws.String(sn),
	})

	if err != nil {
		if isAWSErr(err, firehose.ErrCodeResourceNotFoundException, "") {
			log.Printf("[WARN] Kinesis Firehose Delivery Stream (%s) not found, removing from state", sn)
			d.SetId("")
			return nil
		}
		return fmt.Errorf("error reading Kinesis Firehose Delivery Stream: %s", err)
	}

	s := resp.DeliveryStreamDescription
	err = flattenKinesisFirehoseDeliveryStream(d, s)
	if err != nil {
		return err
	}

	if err := getTagsKinesisFirehose(conn, d, sn); err != nil {
		return err
	}

	return nil
}

func resourceAwsKinesisFirehoseDeliveryStreamDelete(d *schema.ResourceData, meta interface{}) error {
	conn := meta.(*AWSClient).firehoseconn

	sn := d.Get("name").(string)
	_, err := conn.DeleteDeliveryStream(&firehose.DeleteDeliveryStreamInput{
		DeliveryStreamName: aws.String(sn),
	})
	if err != nil {
		return fmt.Errorf("error deleting Kinesis Firehose Delivery Stream (%s): %s", sn, err)
	}

	if err := waitForKinesisFirehoseDeliveryStreamDeletion(conn, sn); err != nil {
		return fmt.Errorf("error waiting for Kinesis Firehose Delivery Stream (%s) deletion: %s", sn, err)
	}

	return nil
}

func firehoseDeliveryStreamStateRefreshFunc(conn *firehose.Firehose, sn string) resource.StateRefreshFunc {
	return func() (interface{}, string, error) {
		resp, err := conn.DescribeDeliveryStream(&firehose.DescribeDeliveryStreamInput{
			DeliveryStreamName: aws.String(sn),
		})
		if err != nil {
			if isAWSErr(err, firehose.ErrCodeResourceNotFoundException, "") {
				return &firehose.DeliveryStreamDescription{}, firehoseDeliveryStreamStatusDeleted, nil
			}
			return nil, "", err
<<<<<<< HEAD
		}

		return resp.DeliveryStreamDescription, aws.StringValue(resp.DeliveryStreamDescription.DeliveryStreamStatus), nil
	}
}

func firehoseDeliveryStreamSSEStateRefreshFunc(conn *firehose.Firehose, sn string) resource.StateRefreshFunc {
	return func() (interface{}, string, error) {
		resp, err := conn.DescribeDeliveryStream(&firehose.DescribeDeliveryStreamInput{
			DeliveryStreamName: aws.String(sn),
		})
		if err != nil {
			return nil, "", err
		}

		return resp.DeliveryStreamDescription, aws.StringValue(resp.DeliveryStreamDescription.DeliveryStreamEncryptionConfiguration.Status), nil
	}
}

func waitForKinesisFirehoseDeliveryStreamCreation(conn *firehose.Firehose, deliveryStreamName string) (*firehose.DeliveryStreamDescription, error) {
	stateConf := &resource.StateChangeConf{
		Pending:    []string{firehose.DeliveryStreamStatusCreating},
		Target:     []string{firehose.DeliveryStreamStatusActive},
		Refresh:    firehoseDeliveryStreamStateRefreshFunc(conn, deliveryStreamName),
		Timeout:    20 * time.Minute,
		Delay:      10 * time.Second,
		MinTimeout: 3 * time.Second,
	}

	v, err := stateConf.WaitForState()
	if err != nil {
		return nil, err
	}

	return v.(*firehose.DeliveryStreamDescription), nil
}

func waitForKinesisFirehoseDeliveryStreamDeletion(conn *firehose.Firehose, deliveryStreamName string) error {
	stateConf := &resource.StateChangeConf{
		Pending:    []string{firehose.DeliveryStreamStatusDeleting},
		Target:     []string{firehoseDeliveryStreamStatusDeleted},
		Refresh:    firehoseDeliveryStreamStateRefreshFunc(conn, deliveryStreamName),
		Timeout:    20 * time.Minute,
		Delay:      10 * time.Second,
		MinTimeout: 3 * time.Second,
	}
=======
		}

		return resp.DeliveryStreamDescription, aws.StringValue(resp.DeliveryStreamDescription.DeliveryStreamStatus), nil
	}
}

func firehoseDeliveryStreamSSEStateRefreshFunc(conn *firehose.Firehose, sn string) resource.StateRefreshFunc {
	return func() (interface{}, string, error) {
		resp, err := conn.DescribeDeliveryStream(&firehose.DescribeDeliveryStreamInput{
			DeliveryStreamName: aws.String(sn),
		})
		if err != nil {
			return nil, "", err
		}

		return resp.DeliveryStreamDescription, aws.StringValue(resp.DeliveryStreamDescription.DeliveryStreamEncryptionConfiguration.Status), nil
	}
}

func waitForKinesisFirehoseDeliveryStreamCreation(conn *firehose.Firehose, deliveryStreamName string) (*firehose.DeliveryStreamDescription, error) {
	stateConf := &resource.StateChangeConf{
		Pending:    []string{firehose.DeliveryStreamStatusCreating},
		Target:     []string{firehose.DeliveryStreamStatusActive},
		Refresh:    firehoseDeliveryStreamStateRefreshFunc(conn, deliveryStreamName),
		Timeout:    20 * time.Minute,
		Delay:      10 * time.Second,
		MinTimeout: 3 * time.Second,
	}

	v, err := stateConf.WaitForState()
	if err != nil {
		return nil, err
	}

	return v.(*firehose.DeliveryStreamDescription), nil
}

func waitForKinesisFirehoseDeliveryStreamDeletion(conn *firehose.Firehose, deliveryStreamName string) error {
	stateConf := &resource.StateChangeConf{
		Pending:    []string{firehose.DeliveryStreamStatusDeleting},
		Target:     []string{firehoseDeliveryStreamStatusDeleted},
		Refresh:    firehoseDeliveryStreamStateRefreshFunc(conn, deliveryStreamName),
		Timeout:    20 * time.Minute,
		Delay:      10 * time.Second,
		MinTimeout: 3 * time.Second,
	}
>>>>>>> e1fb2230

	_, err := stateConf.WaitForState()

	return err
}

func waitForKinesisFirehoseDeliveryStreamSSEEnabled(conn *firehose.Firehose, deliveryStreamName string) error {
	stateConf := &resource.StateChangeConf{
		Pending:    []string{firehose.DeliveryStreamEncryptionStatusEnabling},
		Target:     []string{firehose.DeliveryStreamEncryptionStatusEnabled},
		Refresh:    firehoseDeliveryStreamSSEStateRefreshFunc(conn, deliveryStreamName),
		Timeout:    10 * time.Minute,
		Delay:      10 * time.Second,
		MinTimeout: 3 * time.Second,
	}

	_, err := stateConf.WaitForState()

	return err
}

func waitForKinesisFirehoseDeliveryStreamSSEDisabled(conn *firehose.Firehose, deliveryStreamName string) error {
	stateConf := &resource.StateChangeConf{
		Pending:    []string{firehose.DeliveryStreamEncryptionStatusDisabling},
		Target:     []string{firehose.DeliveryStreamEncryptionStatusDisabled},
		Refresh:    firehoseDeliveryStreamSSEStateRefreshFunc(conn, deliveryStreamName),
		Timeout:    10 * time.Minute,
		Delay:      10 * time.Second,
		MinTimeout: 3 * time.Second,
	}

	_, err := stateConf.WaitForState()

	return err
}

func isKinesisFirehoseDeliveryStreamOptionDisabled(v interface{}) bool {
	options := v.([]interface{})
	if len(options) == 0 || options[0] == nil {
		return true
	}
	m := options[0].(map[string]interface{})

	var enabled bool

	if v, ok := m["enabled"]; ok {
		enabled = v.(bool)
	}

	return !enabled
}<|MERGE_RESOLUTION|>--- conflicted
+++ resolved
@@ -2409,7 +2409,6 @@
 				return &firehose.DeliveryStreamDescription{}, firehoseDeliveryStreamStatusDeleted, nil
 			}
 			return nil, "", err
-<<<<<<< HEAD
 		}
 
 		return resp.DeliveryStreamDescription, aws.StringValue(resp.DeliveryStreamDescription.DeliveryStreamStatus), nil
@@ -2456,24 +2455,56 @@
 		Delay:      10 * time.Second,
 		MinTimeout: 3 * time.Second,
 	}
-=======
-		}
-
-		return resp.DeliveryStreamDescription, aws.StringValue(resp.DeliveryStreamDescription.DeliveryStreamStatus), nil
-	}
-}
-
-func firehoseDeliveryStreamSSEStateRefreshFunc(conn *firehose.Firehose, sn string) resource.StateRefreshFunc {
-	return func() (interface{}, string, error) {
-		resp, err := conn.DescribeDeliveryStream(&firehose.DescribeDeliveryStreamInput{
-			DeliveryStreamName: aws.String(sn),
-		})
-		if err != nil {
-			return nil, "", err
-		}
-
-		return resp.DeliveryStreamDescription, aws.StringValue(resp.DeliveryStreamDescription.DeliveryStreamEncryptionConfiguration.Status), nil
-	}
+
+	_, err := stateConf.WaitForState()
+
+	return err
+}
+
+func waitForKinesisFirehoseDeliveryStreamSSEEnabled(conn *firehose.Firehose, deliveryStreamName string) error {
+	stateConf := &resource.StateChangeConf{
+		Pending:    []string{firehose.DeliveryStreamEncryptionStatusEnabling},
+		Target:     []string{firehose.DeliveryStreamEncryptionStatusEnabled},
+		Refresh:    firehoseDeliveryStreamSSEStateRefreshFunc(conn, deliveryStreamName),
+		Timeout:    10 * time.Minute,
+		Delay:      10 * time.Second,
+		MinTimeout: 3 * time.Second,
+	}
+
+	_, err := stateConf.WaitForState()
+
+	return err
+}
+
+func waitForKinesisFirehoseDeliveryStreamSSEDisabled(conn *firehose.Firehose, deliveryStreamName string) error {
+	stateConf := &resource.StateChangeConf{
+		Pending:    []string{firehose.DeliveryStreamEncryptionStatusDisabling},
+		Target:     []string{firehose.DeliveryStreamEncryptionStatusDisabled},
+		Refresh:    firehoseDeliveryStreamSSEStateRefreshFunc(conn, deliveryStreamName),
+		Timeout:    10 * time.Minute,
+		Delay:      10 * time.Second,
+		MinTimeout: 3 * time.Second,
+	}
+
+	_, err := stateConf.WaitForState()
+
+	return err
+}
+
+func isKinesisFirehoseDeliveryStreamOptionDisabled(v interface{}) bool {
+	options := v.([]interface{})
+	if len(options) == 0 || options[0] == nil {
+		return true
+	}
+	m := options[0].(map[string]interface{})
+
+	var enabled bool
+
+	if v, ok := m["enabled"]; ok {
+		enabled = v.(bool)
+	}
+
+	return !enabled
 }
 
 func waitForKinesisFirehoseDeliveryStreamCreation(conn *firehose.Firehose, deliveryStreamName string) (*firehose.DeliveryStreamDescription, error) {
@@ -2503,7 +2534,6 @@
 		Delay:      10 * time.Second,
 		MinTimeout: 3 * time.Second,
 	}
->>>>>>> e1fb2230
 
 	_, err := stateConf.WaitForState()
 
