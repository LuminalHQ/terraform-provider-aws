package aws

import (
	"fmt"
	"log"
	"regexp"
	"strings"
	"time"

	"github.com/aws/aws-sdk-go/aws"
	"github.com/aws/aws-sdk-go/aws/arn"
	"github.com/aws/aws-sdk-go/service/firehose"
	"github.com/hashicorp/terraform-plugin-sdk/v2/helper/resource"
	"github.com/hashicorp/terraform-plugin-sdk/v2/helper/schema"
	"github.com/hashicorp/terraform-plugin-sdk/v2/helper/validation"
	"github.com/terraform-providers/terraform-provider-aws/aws/internal/keyvaluetags"
)

const (
	firehoseDeliveryStreamStatusDeleted = "DESTROYED"
)

const (
	firehoseDestinationTypeS3            = "s3"
	firehoseDestinationTypeExtendedS3    = "extended_s3"
	firehoseDestinationTypeElasticsearch = "elasticsearch"
	firehoseDestinationTypeRedshift      = "redshift"
	firehoseDestinationTypeSplunk        = "splunk"
	firehoseDestinationTypeHttpEndpoint  = "http_endpoint"
)

func cloudWatchLoggingOptionsSchema() *schema.Schema {
	return &schema.Schema{
		Type:     schema.TypeList,
		MaxItems: 1,
		Optional: true,
		Computed: true,
		Elem: &schema.Resource{
			Schema: map[string]*schema.Schema{
				"enabled": {
					Type:     schema.TypeBool,
					Optional: true,
					Default:  false,
				},

				"log_group_name": {
					Type:     schema.TypeString,
					Optional: true,
				},

				"log_stream_name": {
					Type:     schema.TypeString,
					Optional: true,
				},
			},
		},
	}
}

func requestConfigurationSchema() *schema.Schema {
	return &schema.Schema{
		Type:     schema.TypeList,
		MaxItems: 1,
		Optional: true,
		Computed: true,
		Elem: &schema.Resource{
			Schema: map[string]*schema.Schema{
				"content_encoding": {
					Type:         schema.TypeString,
					Optional:     true,
					Default:      firehose.ContentEncodingNone,
					ValidateFunc: validation.StringInSlice(firehose.ContentEncoding_Values(), false),
				},

				"common_attributes": {
					Type:     schema.TypeList,
					Optional: true,
					Elem: &schema.Resource{
						Schema: map[string]*schema.Schema{
							"name": {
								Type:     schema.TypeString,
								Required: true,
							},
							"value": {
								Type:     schema.TypeString,
								Required: true,
							},
						},
					},
				},
			},
		},
	}
}

func s3ConfigurationSchema() *schema.Schema {
	return &schema.Schema{
		Type:     schema.TypeList,
		MaxItems: 1,
		Optional: true,
		// Ignore the drift: s3_configuration.#: "1" => "0"
		DiffSuppressFunc: func(k, old, new string, d *schema.ResourceData) bool {
			if old == "1" && new == "0" {
				return true
			}
			return false
		},
		Elem: &schema.Resource{
			Schema: map[string]*schema.Schema{
				"bucket_arn": {
					Type:         schema.TypeString,
					Required:     true,
					ValidateFunc: validateArn,
				},

				"buffer_size": {
<<<<<<< HEAD
					Type:     schema.TypeInt,
					Optional: true,
				},

				"buffer_interval": {
					Type:     schema.TypeInt,
					Optional: true,
=======
					Type:         schema.TypeInt,
					Optional:     true,
					Default:      5,
					ValidateFunc: validation.IntAtLeast(1),
				},

				"buffer_interval": {
					Type:         schema.TypeInt,
					Optional:     true,
					Default:      300,
					ValidateFunc: validation.IntAtLeast(60),
>>>>>>> b454050e
				},

				"compression_format": {
					Type:         schema.TypeString,
					Optional:     true,
					Default:      firehose.CompressionFormatUncompressed,
					ValidateFunc: validation.StringInSlice(firehose.CompressionFormat_Values(), false),
				},

				"kms_key_arn": {
					Type:         schema.TypeString,
					Optional:     true,
					ValidateFunc: validateArn,
				},

				"role_arn": {
					Type:         schema.TypeString,
					Required:     true,
					ValidateFunc: validateArn,
				},

				"prefix": {
					Type:     schema.TypeString,
					Optional: true,
				},

				"cloudwatch_logging_options": cloudWatchLoggingOptionsSchema(),
			},
		},
	}
}

func processingConfigurationSchema() *schema.Schema {
	return &schema.Schema{
		Type:             schema.TypeList,
		Optional:         true,
		MaxItems:         1,
		DiffSuppressFunc: suppressMissingOptionalConfigurationBlock,
		Elem: &schema.Resource{
			Schema: map[string]*schema.Schema{
				"enabled": {
					Type:     schema.TypeBool,
					Optional: true,
				},
				"processors": {
					Type:     schema.TypeList,
					Optional: true,
					Elem: &schema.Resource{
						Schema: map[string]*schema.Schema{
							"parameters": {
								Type:     schema.TypeList,
								Optional: true,
								Elem: &schema.Resource{
									Schema: map[string]*schema.Schema{
										"parameter_name": {
											Type:         schema.TypeString,
											Required:     true,
											ValidateFunc: validation.StringInSlice(firehose.ProcessorParameterName_Values(), false),
										},
										"parameter_value": {
											Type:         schema.TypeString,
											Required:     true,
											ValidateFunc: validation.StringLenBetween(1, 512),
										},
									},
								},
							},
							"type": {
								Type:         schema.TypeString,
								Required:     true,
								ValidateFunc: validation.StringInSlice(firehose.ProcessorType_Values(), false),
							},
						},
					},
				},
			},
		},
	}
}

func flattenCloudwatchLoggingOptions(clo *firehose.CloudWatchLoggingOptions) []interface{} {
	if clo == nil {
		return []interface{}{}
	}

	cloudwatchLoggingOptions := map[string]interface{}{
		"enabled": aws.BoolValue(clo.Enabled),
	}
	if aws.BoolValue(clo.Enabled) {
		cloudwatchLoggingOptions["log_group_name"] = aws.StringValue(clo.LogGroupName)
		cloudwatchLoggingOptions["log_stream_name"] = aws.StringValue(clo.LogStreamName)
	}
	return []interface{}{cloudwatchLoggingOptions}
}

func flattenFirehoseElasticsearchConfiguration(description *firehose.ElasticsearchDestinationDescription) []map[string]interface{} {
	if description == nil {
		return []map[string]interface{}{}
	}

	m := map[string]interface{}{
		"cloudwatch_logging_options": flattenCloudwatchLoggingOptions(description.CloudWatchLoggingOptions),
		"role_arn":                   aws.StringValue(description.RoleARN),
		"type_name":                  aws.StringValue(description.TypeName),
		"index_name":                 aws.StringValue(description.IndexName),
		"s3_backup_mode":             aws.StringValue(description.S3BackupMode),
		"index_rotation_period":      aws.StringValue(description.IndexRotationPeriod),
		"vpc_config":                 flattenVpcConfiguration(description.VpcConfigurationDescription),
		"processing_configuration":   flattenProcessingConfiguration(description.ProcessingConfiguration, aws.StringValue(description.RoleARN)),
	}

	if description.DomainARN != nil {
		m["domain_arn"] = aws.StringValue(description.DomainARN)
	}

	if description.ClusterEndpoint != nil {
		m["cluster_endpoint"] = aws.StringValue(description.ClusterEndpoint)
	}

	if description.BufferingHints != nil {
		m["buffering_interval"] = int(aws.Int64Value(description.BufferingHints.IntervalInSeconds))
		m["buffering_size"] = int(aws.Int64Value(description.BufferingHints.SizeInMBs))
	}

	if description.RetryOptions != nil {
		m["retry_duration"] = int(aws.Int64Value(description.RetryOptions.DurationInSeconds))
	}

	return []map[string]interface{}{m}
}

func flattenVpcConfiguration(description *firehose.VpcConfigurationDescription) []map[string]interface{} {
	if description == nil {
		return []map[string]interface{}{}
	}

	m := map[string]interface{}{
		"vpc_id":             aws.StringValue(description.VpcId),
		"subnet_ids":         flattenStringSet(description.SubnetIds),
		"security_group_ids": flattenStringSet(description.SecurityGroupIds),
		"role_arn":           aws.StringValue(description.RoleARN),
	}

	return []map[string]interface{}{m}
}

func flattenFirehoseExtendedS3Configuration(description *firehose.ExtendedS3DestinationDescription) []map[string]interface{} {
	if description == nil {
		return []map[string]interface{}{}
	}

	m := map[string]interface{}{
		"bucket_arn":                           aws.StringValue(description.BucketARN),
		"cloudwatch_logging_options":           flattenCloudwatchLoggingOptions(description.CloudWatchLoggingOptions),
		"compression_format":                   aws.StringValue(description.CompressionFormat),
		"data_format_conversion_configuration": flattenFirehoseDataFormatConversionConfiguration(description.DataFormatConversionConfiguration),
		"error_output_prefix":                  aws.StringValue(description.ErrorOutputPrefix),
		"prefix":                               aws.StringValue(description.Prefix),
		"processing_configuration":             flattenProcessingConfiguration(description.ProcessingConfiguration, aws.StringValue(description.RoleARN)),
		"role_arn":                             aws.StringValue(description.RoleARN),
		"s3_backup_configuration":              flattenFirehoseS3Configuration(description.S3BackupDescription),
		"s3_backup_mode":                       aws.StringValue(description.S3BackupMode),
	}

	if description.BufferingHints != nil {
		m["buffer_interval"] = int(aws.Int64Value(description.BufferingHints.IntervalInSeconds))
		m["buffer_size"] = int(aws.Int64Value(description.BufferingHints.SizeInMBs))
	}

	if description.EncryptionConfiguration != nil && description.EncryptionConfiguration.KMSEncryptionConfig != nil {
		m["kms_key_arn"] = aws.StringValue(description.EncryptionConfiguration.KMSEncryptionConfig.AWSKMSKeyARN)
	}

	return []map[string]interface{}{m}
}

func flattenFirehoseRedshiftConfiguration(description *firehose.RedshiftDestinationDescription, configuredPassword string) []map[string]interface{} {
	if description == nil {
		return []map[string]interface{}{}
	}

	m := map[string]interface{}{
		"cloudwatch_logging_options": flattenCloudwatchLoggingOptions(description.CloudWatchLoggingOptions),
		"cluster_jdbcurl":            aws.StringValue(description.ClusterJDBCURL),
		"password":                   configuredPassword,
		"processing_configuration":   flattenProcessingConfiguration(description.ProcessingConfiguration, aws.StringValue(description.RoleARN)),
		"role_arn":                   aws.StringValue(description.RoleARN),
		"s3_backup_configuration":    flattenFirehoseS3Configuration(description.S3BackupDescription),
		"s3_backup_mode":             aws.StringValue(description.S3BackupMode),
		"username":                   aws.StringValue(description.Username),
	}

	if description.CopyCommand != nil {
		m["copy_options"] = aws.StringValue(description.CopyCommand.CopyOptions)
		m["data_table_columns"] = aws.StringValue(description.CopyCommand.DataTableColumns)
		m["data_table_name"] = aws.StringValue(description.CopyCommand.DataTableName)
	}

	if description.RetryOptions != nil {
		m["retry_duration"] = int(aws.Int64Value(description.RetryOptions.DurationInSeconds))
	}

	return []map[string]interface{}{m}
}

func flattenFirehoseSplunkConfiguration(description *firehose.SplunkDestinationDescription) []map[string]interface{} {
	if description == nil {
		return []map[string]interface{}{}
	}
	m := map[string]interface{}{
		"cloudwatch_logging_options": flattenCloudwatchLoggingOptions(description.CloudWatchLoggingOptions),
		"hec_acknowledgment_timeout": int(aws.Int64Value(description.HECAcknowledgmentTimeoutInSeconds)),
		"hec_endpoint_type":          aws.StringValue(description.HECEndpointType),
		"hec_endpoint":               aws.StringValue(description.HECEndpoint),
		"hec_token":                  aws.StringValue(description.HECToken),
		"processing_configuration":   flattenProcessingConfiguration(description.ProcessingConfiguration, ""),
		"s3_backup_mode":             aws.StringValue(description.S3BackupMode),
	}

	if description.RetryOptions != nil {
		m["retry_duration"] = int(aws.Int64Value(description.RetryOptions.DurationInSeconds))
	}

	return []map[string]interface{}{m}
}

func flattenFirehoseS3Configuration(description *firehose.S3DestinationDescription) []map[string]interface{} {
	if description == nil {
		return []map[string]interface{}{}
	}

	m := map[string]interface{}{
		"bucket_arn":                 aws.StringValue(description.BucketARN),
		"cloudwatch_logging_options": flattenCloudwatchLoggingOptions(description.CloudWatchLoggingOptions),
		"compression_format":         aws.StringValue(description.CompressionFormat),
		"prefix":                     aws.StringValue(description.Prefix),
		"role_arn":                   aws.StringValue(description.RoleARN),
	}

	if description.BufferingHints != nil {
		m["buffer_interval"] = int(aws.Int64Value(description.BufferingHints.IntervalInSeconds))
		m["buffer_size"] = int(aws.Int64Value(description.BufferingHints.SizeInMBs))
	}

	if description.EncryptionConfiguration != nil && description.EncryptionConfiguration.KMSEncryptionConfig != nil {
		m["kms_key_arn"] = aws.StringValue(description.EncryptionConfiguration.KMSEncryptionConfig.AWSKMSKeyARN)
	}

	return []map[string]interface{}{m}
}

func flattenFirehoseDataFormatConversionConfiguration(dfcc *firehose.DataFormatConversionConfiguration) []map[string]interface{} {
	if dfcc == nil {
		return []map[string]interface{}{}
	}

	enabled := aws.BoolValue(dfcc.Enabled)
	ifc := flattenFirehoseInputFormatConfiguration(dfcc.InputFormatConfiguration)
	ofc := flattenFirehoseOutputFormatConfiguration(dfcc.OutputFormatConfiguration)
	sc := flattenFirehoseSchemaConfiguration(dfcc.SchemaConfiguration)

	// The AWS SDK can represent "no data format conversion configuration" in two ways:
	// 1. With a nil value
	// 2. With enabled set to false and nil for ALL the config sections.
	// We normalize this with an empty configuration in the state due
	// to the existing Default: true on the enabled attribute.
	if !enabled && len(ifc) == 0 && len(ofc) == 0 && len(sc) == 0 {
		return []map[string]interface{}{}
	}

	m := map[string]interface{}{
		"enabled":                     enabled,
		"input_format_configuration":  ifc,
		"output_format_configuration": ofc,
		"schema_configuration":        sc,
	}

	return []map[string]interface{}{m}
}

func flattenFirehoseInputFormatConfiguration(ifc *firehose.InputFormatConfiguration) []map[string]interface{} {
	if ifc == nil {
		return []map[string]interface{}{}
	}

	m := map[string]interface{}{
		"deserializer": flattenFirehoseDeserializer(ifc.Deserializer),
	}

	return []map[string]interface{}{m}
}

func flattenFirehoseDeserializer(deserializer *firehose.Deserializer) []map[string]interface{} {
	if deserializer == nil {
		return []map[string]interface{}{}
	}

	m := map[string]interface{}{
		"hive_json_ser_de":   flattenFirehoseHiveJsonSerDe(deserializer.HiveJsonSerDe),
		"open_x_json_ser_de": flattenFirehoseOpenXJsonSerDe(deserializer.OpenXJsonSerDe),
	}

	return []map[string]interface{}{m}
}

func flattenFirehoseHiveJsonSerDe(hjsd *firehose.HiveJsonSerDe) []map[string]interface{} {
	if hjsd == nil {
		return []map[string]interface{}{}
	}

	m := map[string]interface{}{
		"timestamp_formats": flattenStringList(hjsd.TimestampFormats),
	}

	return []map[string]interface{}{m}
}

func flattenFirehoseOpenXJsonSerDe(oxjsd *firehose.OpenXJsonSerDe) []map[string]interface{} {
	if oxjsd == nil {
		return []map[string]interface{}{}
	}

	m := map[string]interface{}{
		"column_to_json_key_mappings":              aws.StringValueMap(oxjsd.ColumnToJsonKeyMappings),
		"convert_dots_in_json_keys_to_underscores": aws.BoolValue(oxjsd.ConvertDotsInJsonKeysToUnderscores),
	}

	// API omits default values
	// Return defaults that are not type zero values to prevent extraneous difference

	m["case_insensitive"] = true
	if oxjsd.CaseInsensitive != nil {
		m["case_insensitive"] = aws.BoolValue(oxjsd.CaseInsensitive)
	}

	return []map[string]interface{}{m}
}

func flattenFirehoseOutputFormatConfiguration(ofc *firehose.OutputFormatConfiguration) []map[string]interface{} {
	if ofc == nil {
		return []map[string]interface{}{}
	}

	m := map[string]interface{}{
		"serializer": flattenFirehoseSerializer(ofc.Serializer),
	}

	return []map[string]interface{}{m}
}

func flattenFirehoseSerializer(serializer *firehose.Serializer) []map[string]interface{} {
	if serializer == nil {
		return []map[string]interface{}{}
	}

	m := map[string]interface{}{
		"orc_ser_de":     flattenFirehoseOrcSerDe(serializer.OrcSerDe),
		"parquet_ser_de": flattenFirehoseParquetSerDe(serializer.ParquetSerDe),
	}

	return []map[string]interface{}{m}
}

func flattenFirehoseOrcSerDe(osd *firehose.OrcSerDe) []map[string]interface{} {
	if osd == nil {
		return []map[string]interface{}{}
	}

	m := map[string]interface{}{
		"bloom_filter_columns":     aws.StringValueSlice(osd.BloomFilterColumns),
		"dictionary_key_threshold": aws.Float64Value(osd.DictionaryKeyThreshold),
		"enable_padding":           aws.BoolValue(osd.EnablePadding),
	}

	// API omits default values
	// Return defaults that are not type zero values to prevent extraneous difference

	m["block_size_bytes"] = 268435456
	if osd.BlockSizeBytes != nil {
		m["block_size_bytes"] = int(aws.Int64Value(osd.BlockSizeBytes))
	}

	m["bloom_filter_false_positive_probability"] = 0.05
	if osd.BloomFilterFalsePositiveProbability != nil {
		m["bloom_filter_false_positive_probability"] = aws.Float64Value(osd.BloomFilterFalsePositiveProbability)
	}

	m["compression"] = firehose.OrcCompressionSnappy
	if osd.Compression != nil {
		m["compression"] = aws.StringValue(osd.Compression)
	}

	m["format_version"] = firehose.OrcFormatVersionV012
	if osd.FormatVersion != nil {
		m["format_version"] = aws.StringValue(osd.FormatVersion)
	}

	m["padding_tolerance"] = 0.05
	if osd.PaddingTolerance != nil {
		m["padding_tolerance"] = aws.Float64Value(osd.PaddingTolerance)
	}

	m["row_index_stride"] = 10000
	if osd.RowIndexStride != nil {
		m["row_index_stride"] = int(aws.Int64Value(osd.RowIndexStride))
	}

	m["stripe_size_bytes"] = 67108864
	if osd.StripeSizeBytes != nil {
		m["stripe_size_bytes"] = int(aws.Int64Value(osd.StripeSizeBytes))
	}

	return []map[string]interface{}{m}
}

func flattenFirehoseParquetSerDe(psd *firehose.ParquetSerDe) []map[string]interface{} {
	if psd == nil {
		return []map[string]interface{}{}
	}

	m := map[string]interface{}{
		"enable_dictionary_compression": aws.BoolValue(psd.EnableDictionaryCompression),
		"max_padding_bytes":             int(aws.Int64Value(psd.MaxPaddingBytes)),
	}

	// API omits default values
	// Return defaults that are not type zero values to prevent extraneous difference

	m["block_size_bytes"] = 268435456
	if psd.BlockSizeBytes != nil {
		m["block_size_bytes"] = int(aws.Int64Value(psd.BlockSizeBytes))
	}

	m["compression"] = firehose.ParquetCompressionSnappy
	if psd.Compression != nil {
		m["compression"] = aws.StringValue(psd.Compression)
	}

	m["page_size_bytes"] = 1048576
	if psd.PageSizeBytes != nil {
		m["page_size_bytes"] = int(aws.Int64Value(psd.PageSizeBytes))
	}

	m["writer_version"] = firehose.ParquetWriterVersionV1
	if psd.WriterVersion != nil {
		m["writer_version"] = aws.StringValue(psd.WriterVersion)
	}

	return []map[string]interface{}{m}
}

func flattenFirehoseSchemaConfiguration(sc *firehose.SchemaConfiguration) []map[string]interface{} {
	if sc == nil {
		return []map[string]interface{}{}
	}

	m := map[string]interface{}{
		"catalog_id":    aws.StringValue(sc.CatalogId),
		"database_name": aws.StringValue(sc.DatabaseName),
		"region":        aws.StringValue(sc.Region),
		"role_arn":      aws.StringValue(sc.RoleARN),
		"table_name":    aws.StringValue(sc.TableName),
		"version_id":    aws.StringValue(sc.VersionId),
	}

	return []map[string]interface{}{m}
}

func flattenRequestConfiguration(rc *firehose.HttpEndpointRequestConfiguration) []map[string]interface{} {
	if rc == nil {
		return []map[string]interface{}{}
	}

	requestConfiguration := make([]map[string]interface{}, 1)

	commonAttributes := make([]interface{}, 0)
	for _, params := range rc.CommonAttributes {
		name := aws.StringValue(params.AttributeName)
		value := aws.StringValue(params.AttributeValue)

		commonAttributes = append(commonAttributes, map[string]interface{}{
			"name":  name,
			"value": value,
		})
	}

	requestConfiguration[0] = map[string]interface{}{
		"common_attributes": commonAttributes,
		"content_encoding":  aws.StringValue(rc.ContentEncoding),
	}

	return requestConfiguration
}

func flattenProcessingConfiguration(pc *firehose.ProcessingConfiguration, roleArn string) []map[string]interface{} {
	if pc == nil {
		return []map[string]interface{}{}
	}

	processingConfiguration := make([]map[string]interface{}, 1)

	// It is necessary to explicitly filter this out
	// to prevent diffs during routine use and retain the ability
	// to show diffs if any field has drifted
	defaultLambdaParams := map[string]string{
		"NumberOfRetries":         "3",
		"RoleArn":                 roleArn,
		"BufferSizeInMBs":         "3",
		"BufferIntervalInSeconds": "60",
	}

	processors := make([]interface{}, len(pc.Processors))
	for i, p := range pc.Processors {
		t := aws.StringValue(p.Type)
		parameters := make([]interface{}, 0)

		for _, params := range p.Parameters {
			name := aws.StringValue(params.ParameterName)
			value := aws.StringValue(params.ParameterValue)

			if t == firehose.ProcessorTypeLambda {
				// Ignore defaults
				if v, ok := defaultLambdaParams[name]; ok && v == value {
					continue
				}
			}

			parameters = append(parameters, map[string]interface{}{
				"parameter_name":  name,
				"parameter_value": value,
			})
		}

		processors[i] = map[string]interface{}{
			"type":       t,
			"parameters": parameters,
		}
	}
	processingConfiguration[0] = map[string]interface{}{
		"enabled":    aws.BoolValue(pc.Enabled),
		"processors": processors,
	}
	return processingConfiguration
}

func flattenFirehoseKinesisSourceConfiguration(desc *firehose.KinesisStreamSourceDescription) []interface{} {
	if desc == nil {
		return []interface{}{}
	}

	mDesc := map[string]interface{}{
		"kinesis_stream_arn": aws.StringValue(desc.KinesisStreamARN),
		"role_arn":           aws.StringValue(desc.RoleARN),
	}

	return []interface{}{mDesc}
}

func flattenKinesisFirehoseDeliveryStream(d *schema.ResourceData, s *firehose.DeliveryStreamDescription) error {
	d.Set("version_id", s.VersionId)
	d.Set("arn", s.DeliveryStreamARN)
	d.Set("name", s.DeliveryStreamName)

	sseOptions := map[string]interface{}{
		"enabled":  false,
		"key_type": firehose.KeyTypeAwsOwnedCmk,
	}
	if s.DeliveryStreamEncryptionConfiguration != nil &&
		aws.StringValue(s.DeliveryStreamEncryptionConfiguration.Status) == firehose.DeliveryStreamEncryptionStatusEnabled {
		sseOptions["enabled"] = true

		if v := s.DeliveryStreamEncryptionConfiguration.KeyARN; v != nil {
			sseOptions["key_arn"] = aws.StringValue(v)
		}
		if v := s.DeliveryStreamEncryptionConfiguration.KeyType; v != nil {
			sseOptions["key_type"] = aws.StringValue(v)
		}
	}

	if err := d.Set("server_side_encryption", []map[string]interface{}{sseOptions}); err != nil {
		return fmt.Errorf("error setting server_side_encryption: %s", err)
	}

	if s.Source != nil {
		if err := d.Set("kinesis_source_configuration", flattenFirehoseKinesisSourceConfiguration(s.Source.KinesisStreamSourceDescription)); err != nil {
			return fmt.Errorf("error setting kinesis_source_configuration: %s", err)
		}
	}

	if len(s.Destinations) > 0 {
		destination := s.Destinations[0]
		if destination.RedshiftDestinationDescription != nil {
			d.Set("destination", firehoseDestinationTypeRedshift)
			configuredPassword := d.Get("redshift_configuration.0.password").(string)
			if err := d.Set("redshift_configuration", flattenFirehoseRedshiftConfiguration(destination.RedshiftDestinationDescription, configuredPassword)); err != nil {
				return fmt.Errorf("error setting redshift_configuration: %s", err)
			}
			if err := d.Set("s3_configuration", flattenFirehoseS3Configuration(destination.RedshiftDestinationDescription.S3DestinationDescription)); err != nil {
				return fmt.Errorf("error setting s3_configuration: %s", err)
			}
			if err := d.Set("extended_s3_configuration", nil); err != nil {
				return fmt.Errorf("error unsetting extended_s3_configuration: %s", err)
			}
		} else if destination.ElasticsearchDestinationDescription != nil {
			d.Set("destination", firehoseDestinationTypeElasticsearch)
			if err := d.Set("elasticsearch_configuration", flattenFirehoseElasticsearchConfiguration(destination.ElasticsearchDestinationDescription)); err != nil {
				return fmt.Errorf("error setting elasticsearch_configuration: %s", err)
			}
			if err := d.Set("s3_configuration", flattenFirehoseS3Configuration(destination.ElasticsearchDestinationDescription.S3DestinationDescription)); err != nil {
				return fmt.Errorf("error setting s3_configuration: %s", err)
			}
			if err := d.Set("extended_s3_configuration", nil); err != nil {
				return fmt.Errorf("error unsetting extended_s3_configuration: %s", err)
			}
		} else if destination.SplunkDestinationDescription != nil {
			d.Set("destination", firehoseDestinationTypeSplunk)
			if err := d.Set("splunk_configuration", flattenFirehoseSplunkConfiguration(destination.SplunkDestinationDescription)); err != nil {
				return fmt.Errorf("error setting splunk_configuration: %s", err)
			}
			if err := d.Set("s3_configuration", flattenFirehoseS3Configuration(destination.SplunkDestinationDescription.S3DestinationDescription)); err != nil {
				return fmt.Errorf("error setting s3_configuration: %s", err)
			}
<<<<<<< HEAD
			if err := d.Set("extended_s3_configuration", nil); err != nil {
				return fmt.Errorf("error unsetting extended_s3_configuration: %s", err)
			}
		} else if d.Get("destination").(string) == "s3" {
			d.Set("destination", "s3")
=======
		} else if destination.HttpEndpointDestinationDescription != nil {
			d.Set("destination", firehoseDestinationTypeHttpEndpoint)
			configuredAccessKey := d.Get("http_endpoint_configuration.0.access_key").(string)
			if err := d.Set("http_endpoint_configuration", flattenFirehoseHttpEndpointConfiguration(destination.HttpEndpointDestinationDescription, configuredAccessKey)); err != nil {
				return fmt.Errorf("error setting http_endpoint_configuration: %s", err)
			}
			if err := d.Set("s3_configuration", flattenFirehoseS3Configuration(destination.HttpEndpointDestinationDescription.S3DestinationDescription)); err != nil {
				return fmt.Errorf("error setting s3_configuration: %s", err)
			}
		} else if d.Get("destination").(string) == firehoseDestinationTypeS3 {
			d.Set("destination", firehoseDestinationTypeS3)
>>>>>>> b454050e
			if err := d.Set("s3_configuration", flattenFirehoseS3Configuration(destination.S3DestinationDescription)); err != nil {
				return fmt.Errorf("error setting s3_configuration: %s", err)
			}
			if err := d.Set("extended_s3_configuration", nil); err != nil {
				return fmt.Errorf("error unsetting extended_s3_configuration: %s", err)
			}
		} else {
			d.Set("destination", firehoseDestinationTypeExtendedS3)
			if err := d.Set("extended_s3_configuration", flattenFirehoseExtendedS3Configuration(destination.ExtendedS3DestinationDescription)); err != nil {
				return fmt.Errorf("error setting extended_s3_configuration: %s", err)
			}
			if err := d.Set("s3_configuration", nil); err != nil {
				return fmt.Errorf("error unsetting s3_configuration: %s", err)
			}
		}
		d.Set("destination_id", destination.DestinationId)
	}

	return nil
}

func flattenFirehoseHttpEndpointConfiguration(description *firehose.HttpEndpointDestinationDescription, configuredAccessKey string) []map[string]interface{} {
	if description == nil {
		return []map[string]interface{}{}
	}
	m := map[string]interface{}{
		"access_key":                 configuredAccessKey,
		"url":                        aws.StringValue(description.EndpointConfiguration.Url),
		"name":                       aws.StringValue(description.EndpointConfiguration.Name),
		"role_arn":                   aws.StringValue(description.RoleARN),
		"s3_backup_mode":             aws.StringValue(description.S3BackupMode),
		"request_configuration":      flattenRequestConfiguration(description.RequestConfiguration),
		"cloudwatch_logging_options": flattenCloudwatchLoggingOptions(description.CloudWatchLoggingOptions),
		"processing_configuration":   flattenProcessingConfiguration(description.ProcessingConfiguration, aws.StringValue(description.RoleARN)),
	}

	if description.RetryOptions != nil {
		m["retry_duration"] = int(aws.Int64Value(description.RetryOptions.DurationInSeconds))
	}

	if description.BufferingHints != nil {
		m["buffering_interval"] = int(aws.Int64Value(description.BufferingHints.IntervalInSeconds))
		m["buffering_size"] = int(aws.Int64Value(description.BufferingHints.SizeInMBs))
	}

	return []map[string]interface{}{m}
}

func resourceAwsKinesisFirehoseDeliveryStream() *schema.Resource {
	//lintignore:R011
	return &schema.Resource{
		Create: resourceAwsKinesisFirehoseDeliveryStreamCreate,
		Read:   resourceAwsKinesisFirehoseDeliveryStreamRead,
		Update: resourceAwsKinesisFirehoseDeliveryStreamUpdate,
		Delete: resourceAwsKinesisFirehoseDeliveryStreamDelete,

		Importer: &schema.ResourceImporter{
			State: func(d *schema.ResourceData, meta interface{}) ([]*schema.ResourceData, error) {
				idErr := fmt.Errorf("Expected ID in format of arn:PARTITION:firehose:REGION:ACCOUNTID:deliverystream/NAME and provided: %s", d.Id())
				resARN, err := arn.Parse(d.Id())
				if err != nil {
					return nil, idErr
				}
				resourceParts := strings.Split(resARN.Resource, "/")
				if len(resourceParts) != 2 {
					return nil, idErr
				}
				d.Set("name", resourceParts[1])
				return []*schema.ResourceData{d}, nil
			},
		},

		SchemaVersion: 1,
		MigrateState:  resourceAwsKinesisFirehoseMigrateState,
		Schema: map[string]*schema.Schema{
			"name": {
				Type:         schema.TypeString,
				Required:     true,
				ForceNew:     true,
				ValidateFunc: validation.StringLenBetween(1, 64),
			},

			"tags": tagsSchema(),

			"server_side_encryption": {
				Type:             schema.TypeList,
				Optional:         true,
				MaxItems:         1,
				DiffSuppressFunc: suppressMissingOptionalConfigurationBlock,
				// ConflictsWith:    []string{"kinesis_source_configuration"},
				Elem: &schema.Resource{
					Schema: map[string]*schema.Schema{
						"enabled": {
							Type:     schema.TypeBool,
							Optional: true,
							Default:  false,
						},

						"key_type": {
							Type:         schema.TypeString,
							Optional:     true,
							Default:      firehose.KeyTypeAwsOwnedCmk,
							ValidateFunc: validation.StringInSlice(firehose.KeyType_Values(), false),
							RequiredWith: []string{"server_side_encryption.0.enabled"},
						},

						"key_arn": {
							Type:         schema.TypeString,
							Optional:     true,
							ValidateFunc: validateArn,
							RequiredWith: []string{"server_side_encryption.0.enabled", "server_side_encryption.0.key_type"},
						},
					},
				},
			},

			"kinesis_source_configuration": {
				Type: schema.TypeList,
				ForceNew:      true,
				Optional: true,
				MaxItems: 1,
				// ConflictsWith: []string{"server_side_encryption"},
				Elem: &schema.Resource{
					Schema: map[string]*schema.Schema{
						"kinesis_stream_arn": {
							Type:         schema.TypeString,
							Required:     true,
							ForceNew:     true,
							ValidateFunc: validateArn,
						},

						"role_arn": {
							Type:         schema.TypeString,
							Required:     true,
							ForceNew:     true,
							ValidateFunc: validateArn,
						},
					},
				},
			},

			"destination": {
				Type:     schema.TypeString,
				Required: true,
				ForceNew: true,
				StateFunc: func(v interface{}) string {
					value := v.(string)
					return strings.ToLower(value)
				},
				ValidateFunc: validation.StringInSlice([]string{
					firehoseDestinationTypeS3,
					firehoseDestinationTypeExtendedS3,
					firehoseDestinationTypeRedshift,
					firehoseDestinationTypeElasticsearch,
					firehoseDestinationTypeSplunk,
					firehoseDestinationTypeHttpEndpoint,
				}, false),
			},

			"s3_configuration": s3ConfigurationSchema(),

			"extended_s3_configuration": {
				Type:          schema.TypeList,
				Optional:      true,
				// ConflictsWith: []string{"s3_configuration"},
				MaxItems:      1,
				Elem: &schema.Resource{
					Schema: map[string]*schema.Schema{
						"bucket_arn": {
							Type:         schema.TypeString,
							Required:     true,
							ValidateFunc: validateArn,
						},

						"buffer_size": {
							Type:     schema.TypeInt,
							Optional: true,
							Default:  5,
						},

						"buffer_interval": {
							Type:     schema.TypeInt,
							Optional: true,
							Default:  300,
						},

						"compression_format": {
							Type:         schema.TypeString,
							Optional:     true,
							Default:      firehose.CompressionFormatUncompressed,
							ValidateFunc: validation.StringInSlice(firehose.CompressionFormat_Values(), false),
						},

						"data_format_conversion_configuration": {
							Type:     schema.TypeList,
							Optional: true,
							MaxItems: 1,
							Elem: &schema.Resource{
								Schema: map[string]*schema.Schema{
									"enabled": {
										Type:     schema.TypeBool,
										Optional: true,
										Default:  true,
									},
									"input_format_configuration": {
										Type:     schema.TypeList,
										Required: true,
										MaxItems: 1,
										Elem: &schema.Resource{
											Schema: map[string]*schema.Schema{
												"deserializer": {
													Type:     schema.TypeList,
													Required: true,
													MaxItems: 1,
													Elem: &schema.Resource{
														Schema: map[string]*schema.Schema{
															"hive_json_ser_de": {
																Type:          schema.TypeList,
																Optional:      true,
																MaxItems:      1,
																ConflictsWith: []string{"extended_s3_configuration.0.data_format_conversion_configuration.0.input_format_configuration.0.deserializer.0.open_x_json_ser_de"},
																Elem: &schema.Resource{
																	Schema: map[string]*schema.Schema{
																		"timestamp_formats": {
																			Type:     schema.TypeList,
																			Optional: true,
																			Elem:     &schema.Schema{Type: schema.TypeString},
																		},
																	},
																},
															},
															"open_x_json_ser_de": {
																Type:          schema.TypeList,
																Optional:      true,
																MaxItems:      1,
																ConflictsWith: []string{"extended_s3_configuration.0.data_format_conversion_configuration.0.input_format_configuration.0.deserializer.0.hive_json_ser_de"},
																Elem: &schema.Resource{
																	Schema: map[string]*schema.Schema{
																		"case_insensitive": {
																			Type:     schema.TypeBool,
																			Optional: true,
																			Default:  true,
																		},
																		"column_to_json_key_mappings": {
																			Type:     schema.TypeMap,
																			Optional: true,
																			Elem:     &schema.Schema{Type: schema.TypeString},
																		},
																		"convert_dots_in_json_keys_to_underscores": {
																			Type:     schema.TypeBool,
																			Optional: true,
																			Default:  false,
																		},
																	},
																},
															},
														},
													},
												},
											},
										},
									},
									"output_format_configuration": {
										Type:     schema.TypeList,
										Required: true,
										MaxItems: 1,
										Elem: &schema.Resource{
											Schema: map[string]*schema.Schema{
												"serializer": {
													Type:     schema.TypeList,
													Required: true,
													MaxItems: 1,
													Elem: &schema.Resource{
														Schema: map[string]*schema.Schema{
															"orc_ser_de": {
																Type:          schema.TypeList,
																Optional:      true,
																MaxItems:      1,
																ConflictsWith: []string{"extended_s3_configuration.0.data_format_conversion_configuration.0.output_format_configuration.0.serializer.0.parquet_ser_de"},
																Elem: &schema.Resource{
																	Schema: map[string]*schema.Schema{
																		"block_size_bytes": {
																			Type:     schema.TypeInt,
																			Optional: true,
																			// 256 MiB
																			Default: 268435456,
																			// 64 MiB
																			ValidateFunc: validation.IntAtLeast(67108864),
																		},
																		"bloom_filter_columns": {
																			Type:     schema.TypeList,
																			Optional: true,
																			Elem:     &schema.Schema{Type: schema.TypeString},
																		},
																		"bloom_filter_false_positive_probability": {
																			Type:     schema.TypeFloat,
																			Optional: true,
																			Default:  0.05,
																		},
																		"compression": {
																			Type:         schema.TypeString,
																			Optional:     true,
																			Default:      firehose.OrcCompressionSnappy,
																			ValidateFunc: validation.StringInSlice(firehose.OrcCompression_Values(), false),
																		},
																		"dictionary_key_threshold": {
																			Type:     schema.TypeFloat,
																			Optional: true,
																			Default:  0.0,
																		},
																		"enable_padding": {
																			Type:     schema.TypeBool,
																			Optional: true,
																			Default:  false,
																		},
																		"format_version": {
																			Type:         schema.TypeString,
																			Optional:     true,
																			Default:      firehose.OrcFormatVersionV012,
																			ValidateFunc: validation.StringInSlice(firehose.OrcFormatVersion_Values(), false),
																		},
																		"padding_tolerance": {
																			Type:     schema.TypeFloat,
																			Optional: true,
																			Default:  0.05,
																		},
																		"row_index_stride": {
																			Type:         schema.TypeInt,
																			Optional:     true,
																			Default:      10000,
																			ValidateFunc: validation.IntAtLeast(1000),
																		},
																		"stripe_size_bytes": {
																			Type:     schema.TypeInt,
																			Optional: true,
																			// 64 MiB
																			Default: 67108864,
																			// 8 MiB
																			ValidateFunc: validation.IntAtLeast(8388608),
																		},
																	},
																},
															},
															"parquet_ser_de": {
																Type:          schema.TypeList,
																Optional:      true,
																MaxItems:      1,
																ConflictsWith: []string{"extended_s3_configuration.0.data_format_conversion_configuration.0.output_format_configuration.0.serializer.0.orc_ser_de"},
																Elem: &schema.Resource{
																	Schema: map[string]*schema.Schema{
																		"block_size_bytes": {
																			Type:     schema.TypeInt,
																			Optional: true,
																			// 256 MiB
																			Default: 268435456,
																			// 64 MiB
																			ValidateFunc: validation.IntAtLeast(67108864),
																		},
																		"compression": {
																			Type:         schema.TypeString,
																			Optional:     true,
																			Default:      firehose.ParquetCompressionSnappy,
																			ValidateFunc: validation.StringInSlice(firehose.ParquetCompression_Values(), false),
																		},
																		"enable_dictionary_compression": {
																			Type:     schema.TypeBool,
																			Optional: true,
																			Default:  false,
																		},
																		"max_padding_bytes": {
																			Type:     schema.TypeInt,
																			Optional: true,
																			Default:  0,
																		},
																		"page_size_bytes": {
																			Type:     schema.TypeInt,
																			Optional: true,
																			// 1 MiB
																			Default: 1048576,
																			// 64 KiB
																			ValidateFunc: validation.IntAtLeast(65536),
																		},
																		"writer_version": {
																			Type:         schema.TypeString,
																			Optional:     true,
																			Default:      firehose.ParquetWriterVersionV1,
																			ValidateFunc: validation.StringInSlice(firehose.ParquetWriterVersion_Values(), false),
																		},
																	},
																},
															},
														},
													},
												},
											},
										},
									},
									"schema_configuration": {
										Type:     schema.TypeList,
										Required: true,
										MaxItems: 1,
										Elem: &schema.Resource{
											Schema: map[string]*schema.Schema{
												"catalog_id": {
													Type:     schema.TypeString,
													Optional: true,
													Computed: true,
												},
												"database_name": {
													Type:     schema.TypeString,
													Required: true,
												},
												"region": {
													Type:     schema.TypeString,
													Optional: true,
													Computed: true,
												},
												"role_arn": {
													Type:         schema.TypeString,
													Required:     true,
													ValidateFunc: validateArn,
												},
												"table_name": {
													Type:     schema.TypeString,
													Required: true,
												},
												"version_id": {
													Type:     schema.TypeString,
													Optional: true,
													Default:  "LATEST",
												},
											},
										},
									},
								},
							},
						},

						"error_output_prefix": {
							Type:     schema.TypeString,
							Optional: true,
						},

						"kms_key_arn": {
							Type:         schema.TypeString,
							Optional:     true,
							ValidateFunc: validateArn,
						},

						"role_arn": {
							Type:         schema.TypeString,
							Required:     true,
							ValidateFunc: validateArn,
						},

						"prefix": {
							Type:     schema.TypeString,
							Optional: true,
						},

						"s3_backup_mode": {
							Type:         schema.TypeString,
							Optional:     true,
							Default:      firehose.S3BackupModeDisabled,
							ValidateFunc: validation.StringInSlice(firehose.S3BackupMode_Values(), false),
						},

						"s3_backup_configuration": s3ConfigurationSchema(),

						"cloudwatch_logging_options": cloudWatchLoggingOptionsSchema(),

						"processing_configuration": processingConfigurationSchema(),
					},
				},
			},

			"redshift_configuration": {
				Type:     schema.TypeList,
				Optional: true,
				MaxItems: 1,
				Elem: &schema.Resource{
					Schema: map[string]*schema.Schema{
						"cluster_jdbcurl": {
							Type:     schema.TypeString,
							Required: true,
						},

						"username": {
							Type:     schema.TypeString,
							Required: true,
						},

						"password": {
							Type:      schema.TypeString,
							Required:  true,
							Sensitive: true,
						},

						"processing_configuration": processingConfigurationSchema(),

						"role_arn": {
							Type:         schema.TypeString,
							Required:     true,
							ValidateFunc: validateArn,
						},

						"s3_backup_mode": {
							Type:         schema.TypeString,
							Optional:     true,
							Default:      firehose.S3BackupModeDisabled,
							ValidateFunc: validation.StringInSlice(firehose.S3BackupMode_Values(), false),
						},

						"s3_backup_configuration": s3ConfigurationSchema(),

						"retry_duration": {
							Type:         schema.TypeInt,
							Optional:     true,
							Default:      3600,
							ValidateFunc: validation.IntBetween(0, 7200),
						},

						"copy_options": {
							Type:     schema.TypeString,
							Optional: true,
						},

						"data_table_columns": {
							Type:     schema.TypeString,
							Optional: true,
						},

						"data_table_name": {
							Type:     schema.TypeString,
							Required: true,
						},

						"cloudwatch_logging_options": cloudWatchLoggingOptionsSchema(),
					},
				},
			},

			"elasticsearch_configuration": {
				Type:     schema.TypeList,
				Optional: true,
				MaxItems: 1,
				Elem: &schema.Resource{
					Schema: map[string]*schema.Schema{
						"buffering_interval": {
							Type:         schema.TypeInt,
							Optional:     true,
							Default:      300,
							ValidateFunc: validation.IntBetween(60, 900),
						},

						"buffering_size": {
							Type:         schema.TypeInt,
							Optional:     true,
							Default:      5,
							ValidateFunc: validation.IntBetween(1, 100),
						},

						"domain_arn": {
							Type:          schema.TypeString,
							Optional:      true,
							ValidateFunc:  validateArn,
							ConflictsWith: []string{"elasticsearch_configuration.0.cluster_endpoint"},
						},

						"index_name": {
							Type:     schema.TypeString,
							Required: true,
						},

						"index_rotation_period": {
							Type:         schema.TypeString,
							Optional:     true,
							Default:      firehose.ElasticsearchIndexRotationPeriodOneDay,
							ValidateFunc: validation.StringInSlice(firehose.ElasticsearchIndexRotationPeriod_Values(), false),
						},

						"retry_duration": {
							Type:         schema.TypeInt,
							Optional:     true,
							Default:      300,
							ValidateFunc: validation.IntBetween(0, 7200),
						},

						"role_arn": {
							Type:         schema.TypeString,
							Required:     true,
							ValidateFunc: validateArn,
						},

						"s3_backup_mode": {
							Type:         schema.TypeString,
							ForceNew:     true,
							Optional:     true,
							Default:      firehose.ElasticsearchS3BackupModeFailedDocumentsOnly,
							ValidateFunc: validation.StringInSlice(firehose.ElasticsearchS3BackupMode_Values(), false),
						},

						"type_name": {
							Type:         schema.TypeString,
							Optional:     true,
							ValidateFunc: validation.StringLenBetween(0, 100),
						},

						"vpc_config": {
							Type:     schema.TypeList,
							Optional: true,
							ForceNew: true,
							MaxItems: 1,
							Elem: &schema.Resource{
								Schema: map[string]*schema.Schema{
									"vpc_id": {
										Type:     schema.TypeString,
										Computed: true,
									},
									"subnet_ids": {
										Type:     schema.TypeSet,
										Required: true,
										ForceNew: true,
										Elem:     &schema.Schema{Type: schema.TypeString},
									},
									"security_group_ids": {
										Type:     schema.TypeSet,
										Required: true,
										ForceNew: true,
										Elem:     &schema.Schema{Type: schema.TypeString},
									},
									"role_arn": {
										Type:         schema.TypeString,
										Required:     true,
										ForceNew:     true,
										ValidateFunc: validateArn,
									},
								},
							},
						},

						"cloudwatch_logging_options": cloudWatchLoggingOptionsSchema(),

						"processing_configuration": processingConfigurationSchema(),
						"cluster_endpoint": {
							Type:          schema.TypeString,
							Optional:      true,
							ConflictsWith: []string{"elasticsearch_configuration.0.domain_arn"},
						},
					},
				},
			},

			"splunk_configuration": {
				Type:     schema.TypeList,
				Optional: true,
				MaxItems: 1,
				Elem: &schema.Resource{
					Schema: map[string]*schema.Schema{
						"hec_acknowledgment_timeout": {
							Type:         schema.TypeInt,
							Optional:     true,
							Default:      180,
							ValidateFunc: validation.IntBetween(180, 600),
						},

						"hec_endpoint": {
							Type:     schema.TypeString,
							Required: true,
						},

						"hec_endpoint_type": {
							Type:     schema.TypeString,
							Optional: true,
							Default:  firehose.HECEndpointTypeRaw,
							ValidateFunc: validation.StringInSlice([]string{
								firehose.HECEndpointTypeRaw,
								firehose.HECEndpointTypeEvent,
							}, false),
						},

						"hec_token": {
							Type:     schema.TypeString,
							Required: true,
						},

						"s3_backup_mode": {
							Type:     schema.TypeString,
							Optional: true,
							Default:  firehose.SplunkS3BackupModeFailedEventsOnly,
							ValidateFunc: validation.StringInSlice([]string{
								firehose.SplunkS3BackupModeFailedEventsOnly,
								firehose.SplunkS3BackupModeAllEvents,
							}, false),
						},

						"retry_duration": {
							Type:         schema.TypeInt,
							Optional:     true,
							Default:      3600,
							ValidateFunc: validation.IntBetween(0, 7200),
						},

						"cloudwatch_logging_options": cloudWatchLoggingOptionsSchema(),

						"processing_configuration": processingConfigurationSchema(),
					},
				},
			},

			"http_endpoint_configuration": {
				Type:     schema.TypeList,
				Optional: true,
				MaxItems: 1,
				Elem: &schema.Resource{
					Schema: map[string]*schema.Schema{
						"url": {
							Type:     schema.TypeString,
							Required: true,
							ValidateFunc: validation.All(
								validation.StringLenBetween(1, 1000),
								validation.StringMatch(regexp.MustCompile(`^https://.*$`), ""),
							),
						},

						"name": {
							Type:     schema.TypeString,
							Optional: true,
							ValidateFunc: validation.All(
								validation.StringLenBetween(1, 256),
							),
						},

						"access_key": {
							Type:         schema.TypeString,
							Optional:     true,
							ValidateFunc: validation.StringLenBetween(0, 4096),
							Sensitive:    true,
						},

						"role_arn": {
							Type:         schema.TypeString,
							Optional:     true,
							ValidateFunc: validateArn,
						},

						"s3_backup_mode": {
							Type:         schema.TypeString,
							Optional:     true,
							Default:      firehose.HttpEndpointS3BackupModeFailedDataOnly,
							ValidateFunc: validation.StringInSlice(firehose.HttpEndpointS3BackupMode_Values(), false),
						},

						"retry_duration": {
							Type:         schema.TypeInt,
							Optional:     true,
							Default:      300,
							ValidateFunc: validation.IntBetween(0, 7200),
						},

						"buffering_interval": {
							Type:         schema.TypeInt,
							Optional:     true,
							Default:      300,
							ValidateFunc: validation.IntBetween(60, 900),
						},

						"buffering_size": {
							Type:         schema.TypeInt,
							Optional:     true,
							Default:      5,
							ValidateFunc: validation.IntBetween(1, 100),
						},

						"request_configuration": requestConfigurationSchema(),

						"cloudwatch_logging_options": cloudWatchLoggingOptionsSchema(),

						"processing_configuration": processingConfigurationSchema(),
					},
				},
			},

			"arn": {
				Type:     schema.TypeString,
				Optional: true,
				Computed: true,
			},

			"version_id": {
				Type:     schema.TypeString,
				Optional: true,
				Computed: true,
			},

			"destination_id": {
				Type:     schema.TypeString,
				Optional: true,
				Computed: true,
			},
		},
	}
}

func createSourceConfig(source map[string]interface{}) *firehose.KinesisStreamSourceConfiguration {

	configuration := &firehose.KinesisStreamSourceConfiguration{
		KinesisStreamARN: aws.String(source["kinesis_stream_arn"].(string)),
		RoleARN:          aws.String(source["role_arn"].(string)),
	}

	return configuration
}

func createS3Config(d *schema.ResourceData) *firehose.S3DestinationConfiguration {
	s3 := d.Get("s3_configuration").([]interface{})[0].(map[string]interface{})

	configuration := &firehose.S3DestinationConfiguration{
		BucketARN: aws.String(s3["bucket_arn"].(string)),
		RoleARN:   aws.String(s3["role_arn"].(string)),
		BufferingHints: &firehose.BufferingHints{
			IntervalInSeconds: aws.Int64(int64(s3["buffer_interval"].(int))),
			SizeInMBs:         aws.Int64(int64(s3["buffer_size"].(int))),
		},
		Prefix:                  extractPrefixConfiguration(s3),
		CompressionFormat:       aws.String(s3["compression_format"].(string)),
		EncryptionConfiguration: extractEncryptionConfiguration(s3),
	}

	if _, ok := s3["cloudwatch_logging_options"]; ok {
		configuration.CloudWatchLoggingOptions = extractCloudWatchLoggingConfiguration(s3)
	}

	return configuration
}

func expandS3BackupConfig(d map[string]interface{}) *firehose.S3DestinationConfiguration {
	config := d["s3_backup_configuration"].([]interface{})
	if len(config) == 0 {
		return nil
	}

	s3 := config[0].(map[string]interface{})

	configuration := &firehose.S3DestinationConfiguration{
		BucketARN: aws.String(s3["bucket_arn"].(string)),
		RoleARN:   aws.String(s3["role_arn"].(string)),
		BufferingHints: &firehose.BufferingHints{
			IntervalInSeconds: aws.Int64(int64(s3["buffer_interval"].(int))),
			SizeInMBs:         aws.Int64(int64(s3["buffer_size"].(int))),
		},
		Prefix:                  extractPrefixConfiguration(s3),
		CompressionFormat:       aws.String(s3["compression_format"].(string)),
		EncryptionConfiguration: extractEncryptionConfiguration(s3),
	}

	if _, ok := s3["cloudwatch_logging_options"]; ok {
		configuration.CloudWatchLoggingOptions = extractCloudWatchLoggingConfiguration(s3)
	}

	return configuration
}

func createExtendedS3Config(d *schema.ResourceData) *firehose.ExtendedS3DestinationConfiguration {
	s3 := d.Get("extended_s3_configuration").([]interface{})[0].(map[string]interface{})

	configuration := &firehose.ExtendedS3DestinationConfiguration{
		BucketARN: aws.String(s3["bucket_arn"].(string)),
		RoleARN:   aws.String(s3["role_arn"].(string)),
		BufferingHints: &firehose.BufferingHints{
			IntervalInSeconds: aws.Int64(int64(s3["buffer_interval"].(int))),
			SizeInMBs:         aws.Int64(int64(s3["buffer_size"].(int))),
		},
		Prefix:                            extractPrefixConfiguration(s3),
		CompressionFormat:                 aws.String(s3["compression_format"].(string)),
		DataFormatConversionConfiguration: expandFirehoseDataFormatConversionConfiguration(s3["data_format_conversion_configuration"].([]interface{})),
		EncryptionConfiguration:           extractEncryptionConfiguration(s3),
	}

	if _, ok := s3["processing_configuration"]; ok {
		configuration.ProcessingConfiguration = extractProcessingConfiguration(s3)
	}

	if _, ok := s3["cloudwatch_logging_options"]; ok {
		configuration.CloudWatchLoggingOptions = extractCloudWatchLoggingConfiguration(s3)
	}

	if v, ok := s3["error_output_prefix"]; ok && v.(string) != "" {
		configuration.ErrorOutputPrefix = aws.String(v.(string))
	}

	if s3BackupMode, ok := s3["s3_backup_mode"]; ok {
		configuration.S3BackupMode = aws.String(s3BackupMode.(string))
		configuration.S3BackupConfiguration = expandS3BackupConfig(d.Get("extended_s3_configuration").([]interface{})[0].(map[string]interface{}))
	}

	return configuration
}

func updateS3Config(d *schema.ResourceData) *firehose.S3DestinationUpdate {
	s3 := d.Get("s3_configuration").([]interface{})[0].(map[string]interface{})

	configuration := &firehose.S3DestinationUpdate{
		BucketARN: aws.String(s3["bucket_arn"].(string)),
		RoleARN:   aws.String(s3["role_arn"].(string)),
		BufferingHints: &firehose.BufferingHints{
			IntervalInSeconds: aws.Int64((int64)(s3["buffer_interval"].(int))),
			SizeInMBs:         aws.Int64((int64)(s3["buffer_size"].(int))),
		},
		Prefix:                   extractPrefixConfiguration(s3),
		CompressionFormat:        aws.String(s3["compression_format"].(string)),
		EncryptionConfiguration:  extractEncryptionConfiguration(s3),
		CloudWatchLoggingOptions: extractCloudWatchLoggingConfiguration(s3),
	}

	if _, ok := s3["cloudwatch_logging_options"]; ok {
		configuration.CloudWatchLoggingOptions = extractCloudWatchLoggingConfiguration(s3)
	}

	return configuration
}

func updateS3BackupConfig(d map[string]interface{}) *firehose.S3DestinationUpdate {
	config := d["s3_backup_configuration"].([]interface{})
	if len(config) == 0 {
		return nil
	}

	s3 := config[0].(map[string]interface{})

	configuration := &firehose.S3DestinationUpdate{
		BucketARN: aws.String(s3["bucket_arn"].(string)),
		RoleARN:   aws.String(s3["role_arn"].(string)),
		BufferingHints: &firehose.BufferingHints{
			IntervalInSeconds: aws.Int64((int64)(s3["buffer_interval"].(int))),
			SizeInMBs:         aws.Int64((int64)(s3["buffer_size"].(int))),
		},
		Prefix:                   extractPrefixConfiguration(s3),
		CompressionFormat:        aws.String(s3["compression_format"].(string)),
		EncryptionConfiguration:  extractEncryptionConfiguration(s3),
		CloudWatchLoggingOptions: extractCloudWatchLoggingConfiguration(s3),
	}

	if _, ok := s3["cloudwatch_logging_options"]; ok {
		configuration.CloudWatchLoggingOptions = extractCloudWatchLoggingConfiguration(s3)
	}

	return configuration
}

func updateExtendedS3Config(d *schema.ResourceData) *firehose.ExtendedS3DestinationUpdate {
	s3 := d.Get("extended_s3_configuration").([]interface{})[0].(map[string]interface{})

	configuration := &firehose.ExtendedS3DestinationUpdate{
		BucketARN: aws.String(s3["bucket_arn"].(string)),
		RoleARN:   aws.String(s3["role_arn"].(string)),
		BufferingHints: &firehose.BufferingHints{
			IntervalInSeconds: aws.Int64((int64)(s3["buffer_interval"].(int))),
			SizeInMBs:         aws.Int64((int64)(s3["buffer_size"].(int))),
		},
		Prefix:                            extractPrefixConfiguration(s3),
		CompressionFormat:                 aws.String(s3["compression_format"].(string)),
		EncryptionConfiguration:           extractEncryptionConfiguration(s3),
		DataFormatConversionConfiguration: expandFirehoseDataFormatConversionConfiguration(s3["data_format_conversion_configuration"].([]interface{})),
		CloudWatchLoggingOptions:          extractCloudWatchLoggingConfiguration(s3),
		ProcessingConfiguration:           extractProcessingConfiguration(s3),
	}

	if _, ok := s3["cloudwatch_logging_options"]; ok {
		configuration.CloudWatchLoggingOptions = extractCloudWatchLoggingConfiguration(s3)
	}

	if v, ok := s3["error_output_prefix"]; ok && v.(string) != "" {
		configuration.ErrorOutputPrefix = aws.String(v.(string))
	}

	if s3BackupMode, ok := s3["s3_backup_mode"]; ok {
		configuration.S3BackupMode = aws.String(s3BackupMode.(string))
		configuration.S3BackupUpdate = updateS3BackupConfig(d.Get("extended_s3_configuration").([]interface{})[0].(map[string]interface{}))
	}

	return configuration
}

func expandFirehoseDataFormatConversionConfiguration(l []interface{}) *firehose.DataFormatConversionConfiguration {
	if len(l) == 0 || l[0] == nil {
		// It is possible to just pass nil here, but this seems to be the
		// canonical form that AWS uses, and is less likely to produce diffs.
		return &firehose.DataFormatConversionConfiguration{
			Enabled: aws.Bool(false),
		}
	}

	m := l[0].(map[string]interface{})

	return &firehose.DataFormatConversionConfiguration{
		Enabled:                   aws.Bool(m["enabled"].(bool)),
		InputFormatConfiguration:  expandFirehoseInputFormatConfiguration(m["input_format_configuration"].([]interface{})),
		OutputFormatConfiguration: expandFirehoseOutputFormatConfiguration(m["output_format_configuration"].([]interface{})),
		SchemaConfiguration:       expandFirehoseSchemaConfiguration(m["schema_configuration"].([]interface{})),
	}
}

func expandFirehoseInputFormatConfiguration(l []interface{}) *firehose.InputFormatConfiguration {
	if len(l) == 0 || l[0] == nil {
		return nil
	}

	m := l[0].(map[string]interface{})

	return &firehose.InputFormatConfiguration{
		Deserializer: expandFirehoseDeserializer(m["deserializer"].([]interface{})),
	}
}

func expandFirehoseDeserializer(l []interface{}) *firehose.Deserializer {
	if len(l) == 0 || l[0] == nil {
		return nil
	}

	m := l[0].(map[string]interface{})

	return &firehose.Deserializer{
		HiveJsonSerDe:  expandFirehoseHiveJsonSerDe(m["hive_json_ser_de"].([]interface{})),
		OpenXJsonSerDe: expandFirehoseOpenXJsonSerDe(m["open_x_json_ser_de"].([]interface{})),
	}
}

func expandFirehoseHiveJsonSerDe(l []interface{}) *firehose.HiveJsonSerDe {
	if len(l) == 0 {
		return nil
	}

	if l[0] == nil {
		return &firehose.HiveJsonSerDe{}
	}

	m := l[0].(map[string]interface{})

	return &firehose.HiveJsonSerDe{
		TimestampFormats: expandStringList(m["timestamp_formats"].([]interface{})),
	}
}

func expandFirehoseOpenXJsonSerDe(l []interface{}) *firehose.OpenXJsonSerDe {
	if len(l) == 0 {
		return nil
	}

	if l[0] == nil {
		return &firehose.OpenXJsonSerDe{}
	}

	m := l[0].(map[string]interface{})

	return &firehose.OpenXJsonSerDe{
		CaseInsensitive:                    aws.Bool(m["case_insensitive"].(bool)),
		ColumnToJsonKeyMappings:            stringMapToPointers(m["column_to_json_key_mappings"].(map[string]interface{})),
		ConvertDotsInJsonKeysToUnderscores: aws.Bool(m["convert_dots_in_json_keys_to_underscores"].(bool)),
	}
}

func expandFirehoseOutputFormatConfiguration(l []interface{}) *firehose.OutputFormatConfiguration {
	if len(l) == 0 || l[0] == nil {
		return nil
	}

	m := l[0].(map[string]interface{})

	return &firehose.OutputFormatConfiguration{
		Serializer: expandFirehoseSerializer(m["serializer"].([]interface{})),
	}
}

func expandFirehoseSerializer(l []interface{}) *firehose.Serializer {
	if len(l) == 0 || l[0] == nil {
		return nil
	}

	m := l[0].(map[string]interface{})

	return &firehose.Serializer{
		OrcSerDe:     expandFirehoseOrcSerDe(m["orc_ser_de"].([]interface{})),
		ParquetSerDe: expandFirehoseParquetSerDe(m["parquet_ser_de"].([]interface{})),
	}
}

func expandFirehoseOrcSerDe(l []interface{}) *firehose.OrcSerDe {
	if len(l) == 0 {
		return nil
	}

	if l[0] == nil {
		return &firehose.OrcSerDe{}
	}

	m := l[0].(map[string]interface{})

	orcSerDe := &firehose.OrcSerDe{
		BlockSizeBytes:                      aws.Int64(int64(m["block_size_bytes"].(int))),
		BloomFilterFalsePositiveProbability: aws.Float64(m["bloom_filter_false_positive_probability"].(float64)),
		Compression:                         aws.String(m["compression"].(string)),
		DictionaryKeyThreshold:              aws.Float64(m["dictionary_key_threshold"].(float64)),
		EnablePadding:                       aws.Bool(m["enable_padding"].(bool)),
		FormatVersion:                       aws.String(m["format_version"].(string)),
		PaddingTolerance:                    aws.Float64(m["padding_tolerance"].(float64)),
		RowIndexStride:                      aws.Int64(int64(m["row_index_stride"].(int))),
		StripeSizeBytes:                     aws.Int64(int64(m["stripe_size_bytes"].(int))),
	}

	if v, ok := m["bloom_filter_columns"].([]interface{}); ok && len(v) > 0 {
		orcSerDe.BloomFilterColumns = expandStringList(v)
	}

	return orcSerDe
}

func expandFirehoseParquetSerDe(l []interface{}) *firehose.ParquetSerDe {
	if len(l) == 0 {
		return nil
	}

	if l[0] == nil {
		return &firehose.ParquetSerDe{}
	}

	m := l[0].(map[string]interface{})

	return &firehose.ParquetSerDe{
		BlockSizeBytes:              aws.Int64(int64(m["block_size_bytes"].(int))),
		Compression:                 aws.String(m["compression"].(string)),
		EnableDictionaryCompression: aws.Bool(m["enable_dictionary_compression"].(bool)),
		MaxPaddingBytes:             aws.Int64(int64(m["max_padding_bytes"].(int))),
		PageSizeBytes:               aws.Int64(int64(m["page_size_bytes"].(int))),
		WriterVersion:               aws.String(m["writer_version"].(string)),
	}
}

func expandFirehoseSchemaConfiguration(l []interface{}) *firehose.SchemaConfiguration {
	if len(l) == 0 || l[0] == nil {
		return nil
	}

	m := l[0].(map[string]interface{})

	config := &firehose.SchemaConfiguration{
		DatabaseName: aws.String(m["database_name"].(string)),
		RoleARN:      aws.String(m["role_arn"].(string)),
		TableName:    aws.String(m["table_name"].(string)),
		VersionId:    aws.String(m["version_id"].(string)),
	}

	if v, ok := m["catalog_id"].(string); ok && v != "" {
		config.CatalogId = aws.String(v)
	}
	if v, ok := m["region"].(string); ok && v != "" {
		config.Region = aws.String(v)
	}

	return config
}

func extractProcessingConfiguration(s3 map[string]interface{}) *firehose.ProcessingConfiguration {
	config := s3["processing_configuration"].([]interface{})
	if len(config) == 0 || config[0] == nil {
		// It is possible to just pass nil here, but this seems to be the
		// canonical form that AWS uses, and is less likely to produce diffs.
		return &firehose.ProcessingConfiguration{
			Enabled:    aws.Bool(false),
			Processors: []*firehose.Processor{},
		}
	}

	processingConfiguration := config[0].(map[string]interface{})

	return &firehose.ProcessingConfiguration{
		Enabled:    aws.Bool(processingConfiguration["enabled"].(bool)),
		Processors: extractProcessors(processingConfiguration["processors"].([]interface{})),
	}
}

func extractProcessors(processingConfigurationProcessors []interface{}) []*firehose.Processor {
	processors := []*firehose.Processor{}

	for _, processor := range processingConfigurationProcessors {
		extractedProcessor := extractProcessor(processor.(map[string]interface{}))
		if extractedProcessor != nil {
			processors = append(processors, extractedProcessor)
		}
	}

	return processors
}

func extractProcessor(processingConfigurationProcessor map[string]interface{}) *firehose.Processor {
	var processor *firehose.Processor
	processorType := processingConfigurationProcessor["type"].(string)
	if processorType != "" {
		processor = &firehose.Processor{
			Type:       aws.String(processorType),
			Parameters: extractProcessorParameters(processingConfigurationProcessor["parameters"].([]interface{})),
		}
	}
	return processor
}

func extractProcessorParameters(processorParameters []interface{}) []*firehose.ProcessorParameter {
	parameters := []*firehose.ProcessorParameter{}

	for _, attr := range processorParameters {
		parameters = append(parameters, extractProcessorParameter(attr.(map[string]interface{})))
	}

	return parameters
}

func extractProcessorParameter(processorParameter map[string]interface{}) *firehose.ProcessorParameter {
	parameter := &firehose.ProcessorParameter{
		ParameterName:  aws.String(processorParameter["parameter_name"].(string)),
		ParameterValue: aws.String(processorParameter["parameter_value"].(string)),
	}

	return parameter
}

func extractEncryptionConfiguration(s3 map[string]interface{}) *firehose.EncryptionConfiguration {
	if key, ok := s3["kms_key_arn"]; ok && len(key.(string)) > 0 {
		return &firehose.EncryptionConfiguration{
			KMSEncryptionConfig: &firehose.KMSEncryptionConfig{
				AWSKMSKeyARN: aws.String(key.(string)),
			},
		}
	}

	return &firehose.EncryptionConfiguration{
		NoEncryptionConfig: aws.String(firehose.NoEncryptionConfigNoEncryption),
	}
}

func extractCloudWatchLoggingConfiguration(s3 map[string]interface{}) *firehose.CloudWatchLoggingOptions {
	config := s3["cloudwatch_logging_options"].([]interface{})
	if len(config) == 0 {
		return nil
	}

	loggingConfig := config[0].(map[string]interface{})
	loggingOptions := &firehose.CloudWatchLoggingOptions{
		Enabled: aws.Bool(loggingConfig["enabled"].(bool)),
	}

	if v, ok := loggingConfig["log_group_name"]; ok {
		loggingOptions.LogGroupName = aws.String(v.(string))
	}

	if v, ok := loggingConfig["log_stream_name"]; ok {
		loggingOptions.LogStreamName = aws.String(v.(string))
	}

	return loggingOptions

}

func extractVpcConfiguration(es map[string]interface{}) *firehose.VpcConfiguration {
	config := es["vpc_config"].([]interface{})
	if len(config) == 0 {
		return nil
	}

	vpcConfig := config[0].(map[string]interface{})

	return &firehose.VpcConfiguration{
		RoleARN:          aws.String(vpcConfig["role_arn"].(string)),
		SubnetIds:        expandStringSet(vpcConfig["subnet_ids"].(*schema.Set)),
		SecurityGroupIds: expandStringSet(vpcConfig["security_group_ids"].(*schema.Set)),
	}
}

func extractPrefixConfiguration(s3 map[string]interface{}) *string {
	if v, ok := s3["prefix"]; ok {
		return aws.String(v.(string))
	}

	return nil
}

func createRedshiftConfig(d *schema.ResourceData, s3Config *firehose.S3DestinationConfiguration) (*firehose.RedshiftDestinationConfiguration, error) {
	redshiftRaw, ok := d.GetOk("redshift_configuration")
	if !ok {
		return nil, fmt.Errorf("Error loading Redshift Configuration for Kinesis Firehose: redshift_configuration not found")
	}
	rl := redshiftRaw.([]interface{})

	redshift := rl[0].(map[string]interface{})

	configuration := &firehose.RedshiftDestinationConfiguration{
		ClusterJDBCURL:  aws.String(redshift["cluster_jdbcurl"].(string)),
		RetryOptions:    extractRedshiftRetryOptions(redshift),
		Password:        aws.String(redshift["password"].(string)),
		Username:        aws.String(redshift["username"].(string)),
		RoleARN:         aws.String(redshift["role_arn"].(string)),
		CopyCommand:     extractCopyCommandConfiguration(redshift),
		S3Configuration: s3Config,
	}

	if _, ok := redshift["cloudwatch_logging_options"]; ok {
		configuration.CloudWatchLoggingOptions = extractCloudWatchLoggingConfiguration(redshift)
	}
	if _, ok := redshift["processing_configuration"]; ok {
		configuration.ProcessingConfiguration = extractProcessingConfiguration(redshift)
	}
	if s3BackupMode, ok := redshift["s3_backup_mode"]; ok {
		configuration.S3BackupMode = aws.String(s3BackupMode.(string))
		configuration.S3BackupConfiguration = expandS3BackupConfig(d.Get("redshift_configuration").([]interface{})[0].(map[string]interface{}))
	}

	return configuration, nil
}

func updateRedshiftConfig(d *schema.ResourceData, s3Update *firehose.S3DestinationUpdate) (*firehose.RedshiftDestinationUpdate, error) {
	redshiftRaw, ok := d.GetOk("redshift_configuration")
	if !ok {
		return nil, fmt.Errorf("Error loading Redshift Configuration for Kinesis Firehose: redshift_configuration not found")
	}
	rl := redshiftRaw.([]interface{})

	redshift := rl[0].(map[string]interface{})

	configuration := &firehose.RedshiftDestinationUpdate{
		ClusterJDBCURL: aws.String(redshift["cluster_jdbcurl"].(string)),
		RetryOptions:   extractRedshiftRetryOptions(redshift),
		Password:       aws.String(redshift["password"].(string)),
		Username:       aws.String(redshift["username"].(string)),
		RoleARN:        aws.String(redshift["role_arn"].(string)),
		CopyCommand:    extractCopyCommandConfiguration(redshift),
		S3Update:       s3Update,
	}

	if _, ok := redshift["cloudwatch_logging_options"]; ok {
		configuration.CloudWatchLoggingOptions = extractCloudWatchLoggingConfiguration(redshift)
	}
	if _, ok := redshift["processing_configuration"]; ok {
		configuration.ProcessingConfiguration = extractProcessingConfiguration(redshift)
	}
	if s3BackupMode, ok := redshift["s3_backup_mode"]; ok {
		configuration.S3BackupMode = aws.String(s3BackupMode.(string))
		configuration.S3BackupUpdate = updateS3BackupConfig(d.Get("redshift_configuration").([]interface{})[0].(map[string]interface{}))
	}

	return configuration, nil
}

func createElasticsearchConfig(d *schema.ResourceData, s3Config *firehose.S3DestinationConfiguration) (*firehose.ElasticsearchDestinationConfiguration, error) {
	esConfig, ok := d.GetOk("elasticsearch_configuration")
	if !ok {
		return nil, fmt.Errorf("Error loading Elasticsearch Configuration for Kinesis Firehose: elasticsearch_configuration not found")
	}
	esList := esConfig.([]interface{})

	es := esList[0].(map[string]interface{})

	config := &firehose.ElasticsearchDestinationConfiguration{
		BufferingHints:  extractBufferingHints(es),
		IndexName:       aws.String(es["index_name"].(string)),
		RetryOptions:    extractElasticSearchRetryOptions(es),
		RoleARN:         aws.String(es["role_arn"].(string)),
		TypeName:        aws.String(es["type_name"].(string)),
		S3Configuration: s3Config,
	}

	if v, ok := es["domain_arn"]; ok && v.(string) != "" {
		config.DomainARN = aws.String(v.(string))
	}

	if v, ok := es["cluster_endpoint"]; ok && v.(string) != "" {
		config.ClusterEndpoint = aws.String(v.(string))
	}

	if _, ok := es["cloudwatch_logging_options"]; ok {
		config.CloudWatchLoggingOptions = extractCloudWatchLoggingConfiguration(es)
	}

	if _, ok := es["processing_configuration"]; ok {
		config.ProcessingConfiguration = extractProcessingConfiguration(es)
	}

	if indexRotationPeriod, ok := es["index_rotation_period"]; ok {
		config.IndexRotationPeriod = aws.String(indexRotationPeriod.(string))
	}
	if s3BackupMode, ok := es["s3_backup_mode"]; ok {
		config.S3BackupMode = aws.String(s3BackupMode.(string))
	}

	if _, ok := es["vpc_config"]; ok {
		config.VpcConfiguration = extractVpcConfiguration(es)
	}

	return config, nil
}

func updateElasticsearchConfig(d *schema.ResourceData, s3Update *firehose.S3DestinationUpdate) (*firehose.ElasticsearchDestinationUpdate, error) {
	esConfig, ok := d.GetOk("elasticsearch_configuration")
	if !ok {
		return nil, fmt.Errorf("Error loading Elasticsearch Configuration for Kinesis Firehose: elasticsearch_configuration not found")
	}
	esList := esConfig.([]interface{})

	es := esList[0].(map[string]interface{})

	update := &firehose.ElasticsearchDestinationUpdate{
		BufferingHints: extractBufferingHints(es),
		IndexName:      aws.String(es["index_name"].(string)),
		RetryOptions:   extractElasticSearchRetryOptions(es),
		RoleARN:        aws.String(es["role_arn"].(string)),
		TypeName:       aws.String(es["type_name"].(string)),
		S3Update:       s3Update,
	}

	if v, ok := es["domain_arn"]; ok && v.(string) != "" {
		update.DomainARN = aws.String(v.(string))
	}

	if v, ok := es["cluster_endpoint"]; ok && v.(string) != "" {
		update.ClusterEndpoint = aws.String(v.(string))
	}

	if _, ok := es["cloudwatch_logging_options"]; ok {
		update.CloudWatchLoggingOptions = extractCloudWatchLoggingConfiguration(es)
	}

	if _, ok := es["processing_configuration"]; ok {
		update.ProcessingConfiguration = extractProcessingConfiguration(es)
	}

	if indexRotationPeriod, ok := es["index_rotation_period"]; ok {
		update.IndexRotationPeriod = aws.String(indexRotationPeriod.(string))
	}

	return update, nil
}

func createSplunkConfig(d *schema.ResourceData, s3Config *firehose.S3DestinationConfiguration) (*firehose.SplunkDestinationConfiguration, error) {
	splunkRaw, ok := d.GetOk("splunk_configuration")
	if !ok {
		return nil, fmt.Errorf("Error loading Splunk Configuration for Kinesis Firehose: splunk_configuration not found")
	}
	sl := splunkRaw.([]interface{})

	splunk := sl[0].(map[string]interface{})

	configuration := &firehose.SplunkDestinationConfiguration{
		HECToken:                          aws.String(splunk["hec_token"].(string)),
		HECEndpointType:                   aws.String(splunk["hec_endpoint_type"].(string)),
		HECEndpoint:                       aws.String(splunk["hec_endpoint"].(string)),
		HECAcknowledgmentTimeoutInSeconds: aws.Int64(int64(splunk["hec_acknowledgment_timeout"].(int))),
		RetryOptions:                      extractSplunkRetryOptions(splunk),
		S3Configuration:                   s3Config,
	}

	if _, ok := splunk["processing_configuration"]; ok {
		configuration.ProcessingConfiguration = extractProcessingConfiguration(splunk)
	}

	if _, ok := splunk["cloudwatch_logging_options"]; ok {
		configuration.CloudWatchLoggingOptions = extractCloudWatchLoggingConfiguration(splunk)
	}
	if s3BackupMode, ok := splunk["s3_backup_mode"]; ok {
		configuration.S3BackupMode = aws.String(s3BackupMode.(string))
	}

	return configuration, nil
}

func updateSplunkConfig(d *schema.ResourceData, s3Update *firehose.S3DestinationUpdate) (*firehose.SplunkDestinationUpdate, error) {
	splunkRaw, ok := d.GetOk("splunk_configuration")
	if !ok {
		return nil, fmt.Errorf("Error loading Splunk Configuration for Kinesis Firehose: splunk_configuration not found")
	}
	sl := splunkRaw.([]interface{})

	splunk := sl[0].(map[string]interface{})

	configuration := &firehose.SplunkDestinationUpdate{
		HECToken:                          aws.String(splunk["hec_token"].(string)),
		HECEndpointType:                   aws.String(splunk["hec_endpoint_type"].(string)),
		HECEndpoint:                       aws.String(splunk["hec_endpoint"].(string)),
		HECAcknowledgmentTimeoutInSeconds: aws.Int64(int64(splunk["hec_acknowledgment_timeout"].(int))),
		RetryOptions:                      extractSplunkRetryOptions(splunk),
		S3Update:                          s3Update,
	}

	if _, ok := splunk["processing_configuration"]; ok {
		configuration.ProcessingConfiguration = extractProcessingConfiguration(splunk)
	}

	if _, ok := splunk["cloudwatch_logging_options"]; ok {
		configuration.CloudWatchLoggingOptions = extractCloudWatchLoggingConfiguration(splunk)
	}
	if s3BackupMode, ok := splunk["s3_backup_mode"]; ok {
		configuration.S3BackupMode = aws.String(s3BackupMode.(string))
	}

	return configuration, nil
}

func createHttpEndpointConfig(d *schema.ResourceData, s3Config *firehose.S3DestinationConfiguration) (*firehose.HttpEndpointDestinationConfiguration, error) {
	HttpEndpointRaw, ok := d.GetOk("http_endpoint_configuration")
	if !ok {
		return nil, fmt.Errorf("Error loading HTTP Endpoint Configuration for Kinesis Firehose: http_endpoint_configuration not found")
	}
	sl := HttpEndpointRaw.([]interface{})

	HttpEndpoint := sl[0].(map[string]interface{})

	configuration := &firehose.HttpEndpointDestinationConfiguration{
		RetryOptions:    extractHttpEndpointRetryOptions(HttpEndpoint),
		RoleARN:         aws.String(HttpEndpoint["role_arn"].(string)),
		S3Configuration: s3Config,
	}

	configuration.EndpointConfiguration = extractHttpEndpointConfiguration(HttpEndpoint)

	bufferingHints := &firehose.HttpEndpointBufferingHints{}

	if bufferingInterval, ok := HttpEndpoint["buffering_interval"].(int); ok {
		bufferingHints.IntervalInSeconds = aws.Int64(int64(bufferingInterval))
	}
	if bufferingSize, ok := HttpEndpoint["buffering_size"].(int); ok {
		bufferingHints.SizeInMBs = aws.Int64(int64(bufferingSize))
	}
	configuration.BufferingHints = bufferingHints

	if _, ok := HttpEndpoint["processing_configuration"]; ok {
		configuration.ProcessingConfiguration = extractProcessingConfiguration(HttpEndpoint)
	}

	if _, ok := HttpEndpoint["request_configuration"]; ok {
		configuration.RequestConfiguration = extractRequestConfiguration(HttpEndpoint)
	}

	if _, ok := HttpEndpoint["cloudwatch_logging_options"]; ok {
		configuration.CloudWatchLoggingOptions = extractCloudWatchLoggingConfiguration(HttpEndpoint)
	}
	if s3BackupMode, ok := HttpEndpoint["s3_backup_mode"]; ok {
		configuration.S3BackupMode = aws.String(s3BackupMode.(string))
	}

	return configuration, nil
}

func updateHttpEndpointConfig(d *schema.ResourceData, s3Update *firehose.S3DestinationUpdate) (*firehose.HttpEndpointDestinationUpdate, error) {
	HttpEndpointRaw, ok := d.GetOk("http_endpoint_configuration")
	if !ok {
		return nil, fmt.Errorf("Error loading  HTTP Endpoint Configuration for Kinesis Firehose: http_endpoint_configuration not found")
	}
	sl := HttpEndpointRaw.([]interface{})

	HttpEndpoint := sl[0].(map[string]interface{})

	configuration := &firehose.HttpEndpointDestinationUpdate{
		RetryOptions: extractHttpEndpointRetryOptions(HttpEndpoint),
		RoleARN:      aws.String(HttpEndpoint["role_arn"].(string)),
		S3Update:     s3Update,
	}

	configuration.EndpointConfiguration = extractHttpEndpointConfiguration(HttpEndpoint)

	bufferingHints := &firehose.HttpEndpointBufferingHints{}

	if bufferingInterval, ok := HttpEndpoint["buffering_interval"].(int); ok {
		bufferingHints.IntervalInSeconds = aws.Int64(int64(bufferingInterval))
	}
	if bufferingSize, ok := HttpEndpoint["buffering_size"].(int); ok {
		bufferingHints.SizeInMBs = aws.Int64(int64(bufferingSize))
	}
	configuration.BufferingHints = bufferingHints

	if _, ok := HttpEndpoint["processing_configuration"]; ok {
		configuration.ProcessingConfiguration = extractProcessingConfiguration(HttpEndpoint)
	}

	if _, ok := HttpEndpoint["request_configuration"]; ok {
		configuration.RequestConfiguration = extractRequestConfiguration(HttpEndpoint)
	}

	if _, ok := HttpEndpoint["cloudwatch_logging_options"]; ok {
		configuration.CloudWatchLoggingOptions = extractCloudWatchLoggingConfiguration(HttpEndpoint)
	}

	if s3BackupMode, ok := HttpEndpoint["s3_backup_mode"]; ok {
		configuration.S3BackupMode = aws.String(s3BackupMode.(string))
	}

	return configuration, nil
}

func extractCommonAttributes(ca []interface{}) []*firehose.HttpEndpointCommonAttribute {
	CommonAttributes := make([]*firehose.HttpEndpointCommonAttribute, 0, len(ca))

	for _, raw := range ca {
		data := raw.(map[string]interface{})

		a := &firehose.HttpEndpointCommonAttribute{
			AttributeName:  aws.String(data["name"].(string)),
			AttributeValue: aws.String(data["value"].(string)),
		}
		CommonAttributes = append(CommonAttributes, a)
	}

	return CommonAttributes
}

func extractRequestConfiguration(rc map[string]interface{}) *firehose.HttpEndpointRequestConfiguration {
	config := rc["request_configuration"].([]interface{})
	if len(config) == 0 {
		return nil
	}

	requestConfig := config[0].(map[string]interface{})
	RequestConfiguration := &firehose.HttpEndpointRequestConfiguration{}

	if contentEncoding, ok := requestConfig["content_encoding"]; ok {
		RequestConfiguration.ContentEncoding = aws.String(contentEncoding.(string))
	}

	if commonAttributes, ok := requestConfig["common_attributes"]; ok {
		RequestConfiguration.CommonAttributes = extractCommonAttributes(commonAttributes.([]interface{}))
	}

	return RequestConfiguration
}

func extractHttpEndpointConfiguration(ep map[string]interface{}) *firehose.HttpEndpointConfiguration {
	endpointConfiguration := &firehose.HttpEndpointConfiguration{
		Url: aws.String(ep["url"].(string)),
	}

	if Name, ok := ep["name"]; ok {
		endpointConfiguration.Name = aws.String(Name.(string))
	}

	if AccessKey, ok := ep["access_key"]; ok {
		endpointConfiguration.AccessKey = aws.String(AccessKey.(string))
	}

	return endpointConfiguration
}

func extractBufferingHints(es map[string]interface{}) *firehose.ElasticsearchBufferingHints {
	bufferingHints := &firehose.ElasticsearchBufferingHints{}

	if bufferingInterval, ok := es["buffering_interval"].(int); ok {
		bufferingHints.IntervalInSeconds = aws.Int64(int64(bufferingInterval))
	}
	if bufferingSize, ok := es["buffering_size"].(int); ok {
		bufferingHints.SizeInMBs = aws.Int64(int64(bufferingSize))
	}

	return bufferingHints
}

func extractElasticSearchRetryOptions(es map[string]interface{}) *firehose.ElasticsearchRetryOptions {
	retryOptions := &firehose.ElasticsearchRetryOptions{}

	if retryDuration, ok := es["retry_duration"].(int); ok {
		retryOptions.DurationInSeconds = aws.Int64(int64(retryDuration))
	}

	return retryOptions
}

func extractHttpEndpointRetryOptions(tfMap map[string]interface{}) *firehose.HttpEndpointRetryOptions {
	retryOptions := &firehose.HttpEndpointRetryOptions{}

	if retryDuration, ok := tfMap["retry_duration"].(int); ok {
		retryOptions.DurationInSeconds = aws.Int64(int64(retryDuration))
	}

	return retryOptions
}

func extractRedshiftRetryOptions(redshift map[string]interface{}) *firehose.RedshiftRetryOptions {
	retryOptions := &firehose.RedshiftRetryOptions{}

	if retryDuration, ok := redshift["retry_duration"].(int); ok {
		retryOptions.DurationInSeconds = aws.Int64(int64(retryDuration))
	}

	return retryOptions
}

func extractSplunkRetryOptions(splunk map[string]interface{}) *firehose.SplunkRetryOptions {
	retryOptions := &firehose.SplunkRetryOptions{}

	if retryDuration, ok := splunk["retry_duration"].(int); ok {
		retryOptions.DurationInSeconds = aws.Int64(int64(retryDuration))
	}

	return retryOptions
}

func extractCopyCommandConfiguration(redshift map[string]interface{}) *firehose.CopyCommand {
	cmd := &firehose.CopyCommand{
		DataTableName: aws.String(redshift["data_table_name"].(string)),
	}
	if copyOptions, ok := redshift["copy_options"]; ok {
		cmd.CopyOptions = aws.String(copyOptions.(string))
	}
	if columns, ok := redshift["data_table_columns"]; ok {
		cmd.DataTableColumns = aws.String(columns.(string))
	}

	return cmd
}

func resourceAwsKinesisFirehoseDeliveryStreamCreate(d *schema.ResourceData, meta interface{}) error {
	validateError := validateAwsKinesisFirehoseSchema(d)

	if validateError != nil {
		return validateError
	}

	conn := meta.(*AWSClient).firehoseconn

	sn := d.Get("name").(string)

	createInput := &firehose.CreateDeliveryStreamInput{
		DeliveryStreamName: aws.String(sn),
	}

	if v, ok := d.GetOk("kinesis_source_configuration"); ok {
		sourceConfig := createSourceConfig(v.([]interface{})[0].(map[string]interface{}))
		createInput.KinesisStreamSourceConfiguration = sourceConfig
		createInput.DeliveryStreamType = aws.String(firehose.DeliveryStreamTypeKinesisStreamAsSource)
	} else {
		createInput.DeliveryStreamType = aws.String(firehose.DeliveryStreamTypeDirectPut)
	}

	if d.Get("destination").(string) == firehoseDestinationTypeExtendedS3 {
		extendedS3Config := createExtendedS3Config(d)
		createInput.ExtendedS3DestinationConfiguration = extendedS3Config
	} else {
		s3Config := createS3Config(d)

		if d.Get("destination").(string) == firehoseDestinationTypeS3 {
			createInput.S3DestinationConfiguration = s3Config
		} else if d.Get("destination").(string) == firehoseDestinationTypeElasticsearch {
			esConfig, err := createElasticsearchConfig(d, s3Config)
			if err != nil {
				return err
			}
			createInput.ElasticsearchDestinationConfiguration = esConfig
		} else if d.Get("destination").(string) == firehoseDestinationTypeRedshift {
			rc, err := createRedshiftConfig(d, s3Config)
			if err != nil {
				return err
			}
			createInput.RedshiftDestinationConfiguration = rc
		} else if d.Get("destination").(string) == firehoseDestinationTypeSplunk {
			rc, err := createSplunkConfig(d, s3Config)
			if err != nil {
				return err
			}
			createInput.SplunkDestinationConfiguration = rc
		} else if d.Get("destination").(string) == firehoseDestinationTypeHttpEndpoint {
			rc, err := createHttpEndpointConfig(d, s3Config)
			if err != nil {
				return err
			}
			createInput.HttpEndpointDestinationConfiguration = rc
		}
	}

	if v, ok := d.GetOk("tags"); ok {
		createInput.Tags = keyvaluetags.New(v.(map[string]interface{})).IgnoreAws().FirehoseTags()
	}

	err := resource.Retry(1*time.Minute, func() *resource.RetryError {
		_, err := conn.CreateDeliveryStream(createInput)
		if err != nil {
			log.Printf("[DEBUG] Error creating Firehose Delivery Stream: %s", err)

			// Retry for IAM eventual consistency
			if isAWSErr(err, firehose.ErrCodeInvalidArgumentException, "is not authorized to") {
				return resource.RetryableError(err)
			}
			// Retry for IAM eventual consistency
			if isAWSErr(err, firehose.ErrCodeInvalidArgumentException, "Please make sure the role specified in VpcConfiguration has permissions") {
				return resource.RetryableError(err)
			}
			// InvalidArgumentException: Verify that the IAM role has access to the ElasticSearch domain.
			if isAWSErr(err, firehose.ErrCodeInvalidArgumentException, "Verify that the IAM role has access") {
				return resource.RetryableError(err)
			}
			// IAM roles can take ~10 seconds to propagate in AWS:
			// http://docs.aws.amazon.com/AWSEC2/latest/UserGuide/iam-roles-for-amazon-ec2.html#launch-instance-with-role-console
			if isAWSErr(err, firehose.ErrCodeInvalidArgumentException, "Firehose is unable to assume role") {
				log.Printf("[DEBUG] Firehose could not assume role referenced, retrying...")
				return resource.RetryableError(err)
			}
			// Not retryable
			return resource.NonRetryableError(err)
		}

		return nil
	})
	if isResourceTimeoutError(err) {
		_, err = conn.CreateDeliveryStream(createInput)
	}
	if err != nil {
		return fmt.Errorf("error creating Kinesis Firehose Delivery Stream: %s", err)
	}

	s, err := waitForKinesisFirehoseDeliveryStreamCreation(conn, sn)
	if err != nil {
		return fmt.Errorf("error waiting for Kinesis Firehose Delivery Stream (%s) creation: %s", sn, err)
	}

	d.SetId(aws.StringValue(s.DeliveryStreamARN))
	d.Set("arn", s.DeliveryStreamARN)

	if v, ok := d.GetOk("server_side_encryption"); ok && !isKinesisFirehoseDeliveryStreamOptionDisabled(v) {
		startInput := &firehose.StartDeliveryStreamEncryptionInput{
			DeliveryStreamName:                         aws.String(sn),
			DeliveryStreamEncryptionConfigurationInput: expandFirehoseDeliveryStreamEncryptionConfigurationInput(v.([]interface{})),
		}

		_, err := conn.StartDeliveryStreamEncryption(startInput)
		if err != nil {
			return fmt.Errorf("error starting Kinesis Firehose Delivery Stream (%s) encryption: %s", sn, err)
		}

		if err := waitForKinesisFirehoseDeliveryStreamSSEEnabled(conn, sn); err != nil {
			return fmt.Errorf("error waiting for Kinesis Firehose Delivery Stream (%s) encryption to be enabled: %s", sn, err)
		}
	}

	return resourceAwsKinesisFirehoseDeliveryStreamRead(d, meta)
}

func validateAwsKinesisFirehoseSchema(d *schema.ResourceData) error {

	_, s3Exists := d.GetOk("s3_configuration")
	_, extendedS3Exists := d.GetOk("extended_s3_configuration")

	if d.Get("destination").(string) == firehoseDestinationTypeExtendedS3 {
		if !extendedS3Exists {
			return fmt.Errorf(
				"When destination is 'extended_s3', extended_s3_configuration is required",
			)
		} else if s3Exists {
			return fmt.Errorf(
				"When destination is 'extended_s3', s3_configuration must not be set",
			)
		}
	} else {
		if !s3Exists {
			return fmt.Errorf(
				"When destination is %s, s3_configuration is required",
				d.Get("destination").(string),
			)
		} else if extendedS3Exists {
			return fmt.Errorf(
				"extended_s3_configuration can only be used when destination is 'extended_s3'",
			)
		}
	}

	return nil
}

func resourceAwsKinesisFirehoseDeliveryStreamUpdate(d *schema.ResourceData, meta interface{}) error {
	validateError := validateAwsKinesisFirehoseSchema(d)

	if validateError != nil {
		return validateError
	}

	conn := meta.(*AWSClient).firehoseconn

	sn := d.Get("name").(string)
	updateInput := &firehose.UpdateDestinationInput{
		DeliveryStreamName:             aws.String(sn),
		CurrentDeliveryStreamVersionId: aws.String(d.Get("version_id").(string)),
		DestinationId:                  aws.String(d.Get("destination_id").(string)),
	}

	if d.Get("destination").(string) == firehoseDestinationTypeExtendedS3 {
		extendedS3Config := updateExtendedS3Config(d)
		updateInput.ExtendedS3DestinationUpdate = extendedS3Config
	} else {
		s3Config := updateS3Config(d)

		if d.Get("destination").(string) == firehoseDestinationTypeS3 {
			updateInput.S3DestinationUpdate = s3Config
		} else if d.Get("destination").(string) == firehoseDestinationTypeElasticsearch {
			esUpdate, err := updateElasticsearchConfig(d, s3Config)
			if err != nil {
				return err
			}
			updateInput.ElasticsearchDestinationUpdate = esUpdate
		} else if d.Get("destination").(string) == firehoseDestinationTypeRedshift {
			rc, err := updateRedshiftConfig(d, s3Config)
			if err != nil {
				return err
			}
			updateInput.RedshiftDestinationUpdate = rc
		} else if d.Get("destination").(string) == firehoseDestinationTypeSplunk {
			rc, err := updateSplunkConfig(d, s3Config)
			if err != nil {
				return err
			}
			updateInput.SplunkDestinationUpdate = rc
		} else if d.Get("destination").(string) == firehoseDestinationTypeHttpEndpoint {
			rc, err := updateHttpEndpointConfig(d, s3Config)
			if err != nil {
				return err
			}
			updateInput.HttpEndpointDestinationUpdate = rc
		}
	}

	err := resource.Retry(1*time.Minute, func() *resource.RetryError {
		_, err := conn.UpdateDestination(updateInput)
		if err != nil {
			log.Printf("[DEBUG] Error updating Firehose Delivery Stream: %s", err)

			// Retry for IAM eventual consistency
			if isAWSErr(err, firehose.ErrCodeInvalidArgumentException, "is not authorized to") {
				return resource.RetryableError(err)
			}
			// Retry for IAM eventual consistency
			if isAWSErr(err, firehose.ErrCodeInvalidArgumentException, "Please make sure the role specified in VpcConfiguration has permissions") {
				return resource.RetryableError(err)
			}
			// InvalidArgumentException: Verify that the IAM role has access to the ElasticSearch domain.
			if isAWSErr(err, firehose.ErrCodeInvalidArgumentException, "Verify that the IAM role has access") {
				return resource.RetryableError(err)
			}
			// IAM roles can take ~10 seconds to propagate in AWS:
			// http://docs.aws.amazon.com/AWSEC2/latest/UserGuide/iam-roles-for-amazon-ec2.html#launch-instance-with-role-console
			if isAWSErr(err, firehose.ErrCodeInvalidArgumentException, "Firehose is unable to assume role") {
				log.Printf("[DEBUG] Firehose could not assume role referenced, retrying...")
				return resource.RetryableError(err)
			}
			// Not retryable
			return resource.NonRetryableError(err)
		}

		return nil
	})

	if isResourceTimeoutError(err) {
		_, err = conn.UpdateDestination(updateInput)
	}

	if err != nil {
		return fmt.Errorf(
			"Error Updating Kinesis Firehose Delivery Stream: \"%s\"\n%s",
			sn, err)
	}

	if d.HasChange("tags") {
		o, n := d.GetChange("tags")

		if err := keyvaluetags.FirehoseUpdateTags(conn, sn, o, n); err != nil {
			return fmt.Errorf("error updating Kinesis Firehose Delivery Stream (%s) tags: %s", sn, err)
		}
	}

	if d.HasChange("server_side_encryption") {
		_, n := d.GetChange("server_side_encryption")
		if isKinesisFirehoseDeliveryStreamOptionDisabled(n) {
			_, err := conn.StopDeliveryStreamEncryption(&firehose.StopDeliveryStreamEncryptionInput{
				DeliveryStreamName: aws.String(sn),
			})
			if err != nil {
				return fmt.Errorf("error stopping Kinesis Firehose Delivery Stream (%s) encryption: %s", sn, err)
			}

			if err := waitForKinesisFirehoseDeliveryStreamSSEDisabled(conn, sn); err != nil {
				return fmt.Errorf("error waiting for Kinesis Firehose Delivery Stream (%s) encryption to be disabled: %s", sn, err)
			}
		} else {
			startInput := &firehose.StartDeliveryStreamEncryptionInput{
				DeliveryStreamName:                         aws.String(sn),
				DeliveryStreamEncryptionConfigurationInput: expandFirehoseDeliveryStreamEncryptionConfigurationInput(n.([]interface{})),
			}

			_, err := conn.StartDeliveryStreamEncryption(startInput)

			if err != nil {
				return fmt.Errorf(
					"error starting Kinesis Firehose Delivery Stream (%s) encryption: %s", sn, err)
			}

			if err := waitForKinesisFirehoseDeliveryStreamSSEEnabled(conn, sn); err != nil {
				return fmt.Errorf("error waiting for Kinesis Firehose Delivery Stream (%s) "+
					"encryption to be enabled: %s", sn, err)
			}
		}
	}

	return resourceAwsKinesisFirehoseDeliveryStreamRead(d, meta)
}

func resourceAwsKinesisFirehoseDeliveryStreamRead(d *schema.ResourceData, meta interface{}) error {
	conn := meta.(*AWSClient).firehoseconn
	ignoreTagsConfig := meta.(*AWSClient).IgnoreTagsConfig

	sn := d.Get("name").(string)
	resp, err := conn.DescribeDeliveryStream(&firehose.DescribeDeliveryStreamInput{
		DeliveryStreamName: aws.String(sn),
	})

	if err != nil {
		if isAWSErr(err, firehose.ErrCodeResourceNotFoundException, "") {
			log.Printf("[WARN] Kinesis Firehose Delivery Stream (%s) not found, removing from state", sn)
			d.SetId("")
			return nil
		}
		return fmt.Errorf("error reading Kinesis Firehose Delivery Stream: %s", err)
	}

	s := resp.DeliveryStreamDescription
	err = flattenKinesisFirehoseDeliveryStream(d, s)
	if err != nil {
		return err
	}

	tags, err := keyvaluetags.FirehoseListTags(conn, sn)

	if err != nil {
		return fmt.Errorf("error listing tags for Kinesis Firehose Delivery Stream (%s): %s", sn, err)
	}

	if err := d.Set("tags", tags.IgnoreAws().IgnoreConfig(ignoreTagsConfig).Map()); err != nil {
		return fmt.Errorf("error setting tags: %s", err)
	}

	return nil
}

func resourceAwsKinesisFirehoseDeliveryStreamDelete(d *schema.ResourceData, meta interface{}) error {
	conn := meta.(*AWSClient).firehoseconn

	sn := d.Get("name").(string)
	_, err := conn.DeleteDeliveryStream(&firehose.DeleteDeliveryStreamInput{
		DeliveryStreamName: aws.String(sn),
	})
	if err != nil {
		return fmt.Errorf("error deleting Kinesis Firehose Delivery Stream (%s): %s", sn, err)
	}

	if err := waitForKinesisFirehoseDeliveryStreamDeletion(conn, sn); err != nil {
		return fmt.Errorf("error waiting for Kinesis Firehose Delivery Stream (%s) deletion: %s", sn, err)
	}

	return nil
}

func firehoseDeliveryStreamStateRefreshFunc(conn *firehose.Firehose, sn string) resource.StateRefreshFunc {
	return func() (interface{}, string, error) {
		resp, err := conn.DescribeDeliveryStream(&firehose.DescribeDeliveryStreamInput{
			DeliveryStreamName: aws.String(sn),
		})
		if err != nil {
			if isAWSErr(err, firehose.ErrCodeResourceNotFoundException, "") {
				return &firehose.DeliveryStreamDescription{}, firehoseDeliveryStreamStatusDeleted, nil
			}
			return nil, "", err
		}

		return resp.DeliveryStreamDescription, aws.StringValue(resp.DeliveryStreamDescription.DeliveryStreamStatus), nil
	}
}

func firehoseDeliveryStreamSSEStateRefreshFunc(conn *firehose.Firehose, sn string) resource.StateRefreshFunc {
	return func() (interface{}, string, error) {
		resp, err := conn.DescribeDeliveryStream(&firehose.DescribeDeliveryStreamInput{
			DeliveryStreamName: aws.String(sn),
		})
		if err != nil {
			return nil, "", err
		}

		return resp.DeliveryStreamDescription, aws.StringValue(resp.DeliveryStreamDescription.DeliveryStreamEncryptionConfiguration.Status), nil
	}
}

func waitForKinesisFirehoseDeliveryStreamCreation(conn *firehose.Firehose, deliveryStreamName string) (*firehose.DeliveryStreamDescription, error) {
	stateConf := &resource.StateChangeConf{
		Pending:    []string{firehose.DeliveryStreamStatusCreating},
		Target:     []string{firehose.DeliveryStreamStatusActive},
		Refresh:    firehoseDeliveryStreamStateRefreshFunc(conn, deliveryStreamName),
		Timeout:    20 * time.Minute,
		Delay:      10 * time.Second,
		MinTimeout: 3 * time.Second,
	}

	v, err := stateConf.WaitForState()
	if err != nil {
		return nil, err
	}

	return v.(*firehose.DeliveryStreamDescription), nil
}

func waitForKinesisFirehoseDeliveryStreamDeletion(conn *firehose.Firehose, deliveryStreamName string) error {
	stateConf := &resource.StateChangeConf{
		Pending:    []string{firehose.DeliveryStreamStatusDeleting},
		Target:     []string{firehoseDeliveryStreamStatusDeleted},
		Refresh:    firehoseDeliveryStreamStateRefreshFunc(conn, deliveryStreamName),
		Timeout:    20 * time.Minute,
		Delay:      10 * time.Second,
		MinTimeout: 3 * time.Second,
	}

	_, err := stateConf.WaitForState()

	return err
}

func waitForKinesisFirehoseDeliveryStreamSSEEnabled(conn *firehose.Firehose, deliveryStreamName string) error {
	stateConf := &resource.StateChangeConf{
		Pending:    []string{firehose.DeliveryStreamEncryptionStatusEnabling},
		Target:     []string{firehose.DeliveryStreamEncryptionStatusEnabled},
		Refresh:    firehoseDeliveryStreamSSEStateRefreshFunc(conn, deliveryStreamName),
		Timeout:    10 * time.Minute,
		Delay:      10 * time.Second,
		MinTimeout: 3 * time.Second,
	}

	_, err := stateConf.WaitForState()

	return err
}

func waitForKinesisFirehoseDeliveryStreamSSEDisabled(conn *firehose.Firehose, deliveryStreamName string) error {
	stateConf := &resource.StateChangeConf{
		Pending:    []string{firehose.DeliveryStreamEncryptionStatusDisabling},
		Target:     []string{firehose.DeliveryStreamEncryptionStatusDisabled},
		Refresh:    firehoseDeliveryStreamSSEStateRefreshFunc(conn, deliveryStreamName),
		Timeout:    10 * time.Minute,
		Delay:      10 * time.Second,
		MinTimeout: 3 * time.Second,
	}

	_, err := stateConf.WaitForState()

	return err
}

func isKinesisFirehoseDeliveryStreamOptionDisabled(v interface{}) bool {
	options := v.([]interface{})
	if len(options) == 0 || options[0] == nil {
		return true
	}
	optionMap := options[0].(map[string]interface{})

	var enabled bool

	if v, ok := optionMap["enabled"]; ok {
		enabled = v.(bool)
	}

	return !enabled
}

func expandFirehoseDeliveryStreamEncryptionConfigurationInput(tfList []interface{}) *firehose.DeliveryStreamEncryptionConfigurationInput {
	if len(tfList) == 0 {
		return nil
	}

	tfMap, ok := tfList[0].(map[string]interface{})

	if !ok {
		return nil
	}

	apiObject := &firehose.DeliveryStreamEncryptionConfigurationInput{}

	if v, ok := tfMap["key_arn"].(string); ok && v != "" {
		apiObject.KeyARN = aws.String(v)
	}

	if v, ok := tfMap["key_type"].(string); ok && v != "" {
		apiObject.KeyType = aws.String(v)
	}

	return apiObject
}<|MERGE_RESOLUTION|>--- conflicted
+++ resolved
@@ -114,15 +114,6 @@
 				},
 
 				"buffer_size": {
-<<<<<<< HEAD
-					Type:     schema.TypeInt,
-					Optional: true,
-				},
-
-				"buffer_interval": {
-					Type:     schema.TypeInt,
-					Optional: true,
-=======
 					Type:         schema.TypeInt,
 					Optional:     true,
 					Default:      5,
@@ -134,7 +125,6 @@
 					Optional:     true,
 					Default:      300,
 					ValidateFunc: validation.IntAtLeast(60),
->>>>>>> b454050e
 				},
 
 				"compression_format": {
@@ -757,13 +747,9 @@
 			if err := d.Set("s3_configuration", flattenFirehoseS3Configuration(destination.SplunkDestinationDescription.S3DestinationDescription)); err != nil {
 				return fmt.Errorf("error setting s3_configuration: %s", err)
 			}
-<<<<<<< HEAD
 			if err := d.Set("extended_s3_configuration", nil); err != nil {
 				return fmt.Errorf("error unsetting extended_s3_configuration: %s", err)
 			}
-		} else if d.Get("destination").(string) == "s3" {
-			d.Set("destination", "s3")
-=======
 		} else if destination.HttpEndpointDestinationDescription != nil {
 			d.Set("destination", firehoseDestinationTypeHttpEndpoint)
 			configuredAccessKey := d.Get("http_endpoint_configuration.0.access_key").(string)
@@ -775,7 +761,6 @@
 			}
 		} else if d.Get("destination").(string) == firehoseDestinationTypeS3 {
 			d.Set("destination", firehoseDestinationTypeS3)
->>>>>>> b454050e
 			if err := d.Set("s3_configuration", flattenFirehoseS3Configuration(destination.S3DestinationDescription)); err != nil {
 				return fmt.Errorf("error setting s3_configuration: %s", err)
 			}
@@ -893,8 +878,8 @@
 			},
 
 			"kinesis_source_configuration": {
-				Type: schema.TypeList,
-				ForceNew:      true,
+				Type:     schema.TypeList,
+				ForceNew: true,
 				Optional: true,
 				MaxItems: 1,
 				// ConflictsWith: []string{"server_side_encryption"},
@@ -938,10 +923,10 @@
 			"s3_configuration": s3ConfigurationSchema(),
 
 			"extended_s3_configuration": {
-				Type:          schema.TypeList,
-				Optional:      true,
+				Type:     schema.TypeList,
+				Optional: true,
 				// ConflictsWith: []string{"s3_configuration"},
-				MaxItems:      1,
+				MaxItems: 1,
 				Elem: &schema.Resource{
 					Schema: map[string]*schema.Schema{
 						"bucket_arn": {
