--- conflicted
+++ resolved
@@ -11,19 +11,11 @@
 	"github.com/aws/aws-sdk-go/aws"
 	"github.com/aws/aws-sdk-go/aws/arn"
 	"github.com/aws/aws-sdk-go/service/ec2"
-<<<<<<< HEAD
 	"github.com/aws/aws-sdk-go/service/kms"
-
-	"github.com/hashicorp/terraform-plugin-sdk/helper/customdiff"
-	"github.com/hashicorp/terraform-plugin-sdk/helper/resource"
-	"github.com/hashicorp/terraform-plugin-sdk/helper/schema"
-	"github.com/hashicorp/terraform-plugin-sdk/helper/validation"
-=======
 	"github.com/hashicorp/terraform-plugin-sdk/v2/helper/customdiff"
 	"github.com/hashicorp/terraform-plugin-sdk/v2/helper/resource"
 	"github.com/hashicorp/terraform-plugin-sdk/v2/helper/schema"
 	"github.com/hashicorp/terraform-plugin-sdk/v2/helper/validation"
->>>>>>> b454050e
 	"github.com/terraform-providers/terraform-provider-aws/aws/internal/keyvaluetags"
 )
 
@@ -593,16 +585,6 @@
 						"resource_type": {
 							Type:     schema.TypeString,
 							Optional: true,
-							ValidateFunc: validation.StringInSlice([]string{
-								ec2.ResourceTypeInstance,
-								ec2.ResourceTypeVolume,
-<<<<<<< HEAD
-								ec2.ResourceTypeNetworkInterface,
-=======
-								ec2.ResourceTypeSpotInstancesRequest,
-								ec2.ResourceTypeElasticGpu,
->>>>>>> b454050e
-							}, false),
 						},
 						"tags": tagsSchema(),
 					},
