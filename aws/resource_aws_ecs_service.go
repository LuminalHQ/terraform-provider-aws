package aws

import (
	"bytes"
	"fmt"
	"log"
	"math"
	"strings"
	"time"

	"github.com/aws/aws-sdk-go/aws"
	"github.com/aws/aws-sdk-go/aws/arn"
	"github.com/aws/aws-sdk-go/service/ecs"
	"github.com/hashicorp/terraform-plugin-sdk/helper/hashcode"
	"github.com/hashicorp/terraform-plugin-sdk/helper/resource"
	"github.com/hashicorp/terraform-plugin-sdk/helper/schema"
	"github.com/hashicorp/terraform-plugin-sdk/helper/validation"
	"github.com/terraform-providers/terraform-provider-aws/aws/internal/keyvaluetags"
)

func resourceAwsEcsService() *schema.Resource {
	return &schema.Resource{
		Create: resourceAwsEcsServiceCreate,
		Read:   resourceAwsEcsServiceRead,
		Update: resourceAwsEcsServiceUpdate,
		Delete: resourceAwsEcsServiceDelete,
		Importer: &schema.ResourceImporter{
			State: resourceAwsEcsServiceImport,
		},

		Schema: map[string]*schema.Schema{
			"name": {
				Type:     schema.TypeString,
				Required: true,
				ForceNew: true,
			},

			"capacity_provider_strategy": {
				Type:     schema.TypeSet,
				Optional: true,
				ForceNew: true,
				Elem: &schema.Resource{
					Schema: map[string]*schema.Schema{
						"base": {
							Type:         schema.TypeInt,
							Optional:     true,
							ValidateFunc: validation.IntBetween(0, 100000),
							ForceNew:     true,
						},

						"capacity_provider": {
							Type:     schema.TypeString,
							Required: true,
							ForceNew: true,
						},

						"weight": {
							Type:         schema.TypeInt,
							Optional:     true,
							ValidateFunc: validation.IntBetween(0, 1000),
							ForceNew:     true,
						},
					},
				},
			},
			"cluster": {
				Type:     schema.TypeString,
				Optional: true,
				Computed: true,
				ForceNew: true,
			},

			"task_definition": {
				Type:     schema.TypeString,
				Required: true,
			},

			"desired_count": {
				Type:     schema.TypeInt,
				Optional: true,
				DiffSuppressFunc: func(k, old, new string, d *schema.ResourceData) bool {
					return d.Get("scheduling_strategy").(string) == ecs.SchedulingStrategyDaemon
				},
			},

			"enable_ecs_managed_tags": {
				Type:     schema.TypeBool,
				Optional: true,
				Default:  false,
			},

			"health_check_grace_period_seconds": {
				Type:         schema.TypeInt,
				Optional:     true,
				ValidateFunc: validation.IntBetween(0, math.MaxInt32),
			},

			"launch_type": {
				Type:     schema.TypeString,
				ForceNew: true,
				Optional: true,
				Computed: true,
				ValidateFunc: validation.StringInSlice([]string{
					ecs.LaunchTypeEc2,
					ecs.LaunchTypeFargate,
				}, false),
			},

			"platform_version": {
				Type:     schema.TypeString,
				Optional: true,
				Computed: true,
			},

			"scheduling_strategy": {
				Type:     schema.TypeString,
				Optional: true,
				ForceNew: true,
				Default:  ecs.SchedulingStrategyReplica,
				ValidateFunc: validation.StringInSlice([]string{
					ecs.SchedulingStrategyDaemon,
					ecs.SchedulingStrategyReplica,
				}, false),
			},

			"iam_role": {
				Type:     schema.TypeString,
				ForceNew: true,
				Optional: true,
				Computed: true,
			},

			"deployment_controller": {
				Type:     schema.TypeList,
				Optional: true,
				MaxItems: 1,
				// Ignore missing configuration block
				DiffSuppressFunc: func(k, old, new string, d *schema.ResourceData) bool {
					if old == "1" && new == "0" {
						return true
					}
					return false
				},
				Elem: &schema.Resource{
					Schema: map[string]*schema.Schema{
						"type": {
							Type:     schema.TypeString,
							ForceNew: true,
							Optional: true,
							Default:  ecs.DeploymentControllerTypeEcs,
							ValidateFunc: validation.StringInSlice([]string{
								ecs.DeploymentControllerTypeCodeDeploy,
								ecs.DeploymentControllerTypeEcs,
							}, false),
						},
					},
				},
			},

			"deployment_maximum_percent": {
				Type:     schema.TypeInt,
				Optional: true,
				Default:  200,
				DiffSuppressFunc: func(k, old, new string, d *schema.ResourceData) bool {
					if d.Get("scheduling_strategy").(string) == ecs.SchedulingStrategyDaemon && new == "200" {
						return true
					}
					return false
				},
			},

			"deployment_minimum_healthy_percent": {
				Type:     schema.TypeInt,
				Optional: true,
				Default:  100,
				DiffSuppressFunc: func(k, old, new string, d *schema.ResourceData) bool {
					if d.Get("scheduling_strategy").(string) == ecs.SchedulingStrategyDaemon && new == "100" {
						return true
					}
					return false
				},
			},

			"load_balancer": {
				Type:     schema.TypeSet,
				Optional: true,
				ForceNew: true,
				Elem: &schema.Resource{
					Schema: map[string]*schema.Schema{
						"elb_name": {
							Type:     schema.TypeString,
							Optional: true,
							ForceNew: true,
						},

						"target_group_arn": {
							Type:         schema.TypeString,
							Optional:     true,
							ForceNew:     true,
							ValidateFunc: validateArn,
						},

						"container_name": {
							Type:     schema.TypeString,
							Required: true,
							ForceNew: true,
						},

						"container_port": {
							Type:         schema.TypeInt,
							Required:     true,
							ForceNew:     true,
							ValidateFunc: validation.IntBetween(0, 65536),
						},
					},
				},
				Set: resourceAwsEcsLoadBalancerHash,
			},
			"network_configuration": {
				Type:     schema.TypeList,
				Optional: true,
				MaxItems: 1,
				Elem: &schema.Resource{
					Schema: map[string]*schema.Schema{
						"security_groups": {
							Type:     schema.TypeSet,
							Optional: true,
							Elem:     &schema.Schema{Type: schema.TypeString},
							Set:      schema.HashString,
						},
						"subnets": {
							Type:     schema.TypeSet,
							Required: true,
							Elem:     &schema.Schema{Type: schema.TypeString},
							Set:      schema.HashString,
						},
						"assign_public_ip": {
							Type:     schema.TypeBool,
							Optional: true,
							Default:  false,
						},
					},
				},
			},
<<<<<<< HEAD
			// "placement_strategy": {
			// 	Type:     schema.TypeSet,
			// 	Optional: true,
			// 	Computed: true,
			// 	MaxItems: 5,
			// 	Removed:  "Use `ordered_placement_strategy` configuration block(s) instead",
			// 	Elem: &schema.Resource{
			// 		Schema: map[string]*schema.Schema{
			// 			"type": {
			// 				Type:     schema.TypeString,
			// 				Required: true,
			// 			},
			// 			"field": {
			// 				Type:     schema.TypeString,
			// 				Optional: true,
			// 				DiffSuppressFunc: func(k, old, new string, d *schema.ResourceData) bool {
			// 					return strings.EqualFold(old, new)
			// 				},
			// 			},
			// 		},
			// 	},
			// },
=======
			"placement_strategy": {
				Type:     schema.TypeSet,
				Optional: true,
				Computed: true,
				MaxItems: 5,
				Removed:  "Use `ordered_placement_strategy` configuration block(s) instead",
				Elem: &schema.Resource{
					Schema: map[string]*schema.Schema{
						"type": {
							Type:     schema.TypeString,
							Required: true,
							ValidateFunc: validation.StringInSlice([]string{
								ecs.PlacementStrategyTypeBinpack,
								ecs.PlacementStrategyTypeRandom,
								ecs.PlacementStrategyTypeSpread,
							}, false),
						},
						"field": {
							Type:     schema.TypeString,
							Optional: true,
							DiffSuppressFunc: func(k, old, new string, d *schema.ResourceData) bool {
								return strings.EqualFold(old, new)
							},
						},
					},
				},
			},
>>>>>>> 4875ae5f
			"ordered_placement_strategy": {
				Type:     schema.TypeList,
				Optional: true,
				ForceNew: true,
				MaxItems: 5,
				Elem: &schema.Resource{
					Schema: map[string]*schema.Schema{
						"type": {
							Type:     schema.TypeString,
							ForceNew: true,
							Required: true,
						},
						"field": {
							Type:     schema.TypeString,
							ForceNew: true,
							Optional: true,
							StateFunc: func(v interface{}) string {
								value := v.(string)
								if value == "host" {
									return "instanceId"
								}
								return value
							},
							DiffSuppressFunc: func(k, old, new string, d *schema.ResourceData) bool {
								return strings.EqualFold(old, new)
							},
						},
					},
				},
			},
			"placement_constraints": {
				Type:     schema.TypeSet,
				Optional: true,
				ForceNew: true,
				MaxItems: 10,
				Elem: &schema.Resource{
					Schema: map[string]*schema.Schema{
						"type": {
							Type:     schema.TypeString,
							ForceNew: true,
							Required: true,
							ValidateFunc: validation.StringInSlice([]string{
								ecs.PlacementConstraintTypeDistinctInstance,
								ecs.PlacementConstraintTypeMemberOf,
							}, false),
						},
						"expression": {
							Type:     schema.TypeString,
							ForceNew: true,
							Optional: true,
						},
					},
				},
			},

			"propagate_tags": {
				Type:     schema.TypeString,
				Optional: true,
				ForceNew: true,
				DiffSuppressFunc: func(k, old, new string, d *schema.ResourceData) bool {
					if old == "NONE" && new == "" {
						return true
					}
					return false
				},
				ValidateFunc: validation.StringInSlice([]string{
					ecs.PropagateTagsService,
					ecs.PropagateTagsTaskDefinition,
					"NONE",
					"",
				}, false),
			},

			"service_registries": {
				Type:     schema.TypeSet,
				Optional: true,
				ForceNew: true,
				MaxItems: 1,
				Elem: &schema.Resource{
					Schema: map[string]*schema.Schema{
						"container_name": {
							Type:     schema.TypeString,
							Optional: true,
						},
						"container_port": {
							Type:         schema.TypeInt,
							Optional:     true,
							ValidateFunc: validation.IntBetween(0, 65536),
						},
						"port": {
							Type:         schema.TypeInt,
							Optional:     true,
							ValidateFunc: validation.IntBetween(0, 65536),
						},
						"registry_arn": {
							Type:         schema.TypeString,
							Required:     true,
							ValidateFunc: validateArn,
						},
					},
				},
			},
			"tags": tagsSchema(),
		},
	}
}

func resourceAwsEcsServiceImport(d *schema.ResourceData, meta interface{}) ([]*schema.ResourceData, error) {
	if len(strings.Split(d.Id(), "/")) != 2 {
		return []*schema.ResourceData{}, fmt.Errorf("Wrong format of resource: %s. Please follow 'cluster-name/service-name'", d.Id())
	}
	cluster := strings.Split(d.Id(), "/")[0]
	name := strings.Split(d.Id(), "/")[1]
	log.Printf("[DEBUG] Importing ECS service %s from cluster %s", name, cluster)

	d.SetId(name)
	clusterArn := arn.ARN{
		Partition: meta.(*AWSClient).partition,
		Region:    meta.(*AWSClient).region,
		Service:   "ecs",
		AccountID: meta.(*AWSClient).accountid,
		Resource:  fmt.Sprintf("cluster/%s", cluster),
	}.String()
	d.Set("cluster", clusterArn)
	return []*schema.ResourceData{d}, nil
}

func resourceAwsEcsServiceCreate(d *schema.ResourceData, meta interface{}) error {
	conn := meta.(*AWSClient).ecsconn

	deploymentMinimumHealthyPercent := d.Get("deployment_minimum_healthy_percent").(int)
	schedulingStrategy := d.Get("scheduling_strategy").(string)

	input := ecs.CreateServiceInput{
		ClientToken:          aws.String(resource.UniqueId()),
		DeploymentController: expandEcsDeploymentController(d.Get("deployment_controller").([]interface{})),
		SchedulingStrategy:   aws.String(schedulingStrategy),
		ServiceName:          aws.String(d.Get("name").(string)),
		Tags:                 keyvaluetags.New(d.Get("tags").(map[string]interface{})).IgnoreAws().EcsTags(),
		TaskDefinition:       aws.String(d.Get("task_definition").(string)),
		EnableECSManagedTags: aws.Bool(d.Get("enable_ecs_managed_tags").(bool)),
	}

	if schedulingStrategy == ecs.SchedulingStrategyDaemon && deploymentMinimumHealthyPercent != 100 {
		input.DeploymentConfiguration = &ecs.DeploymentConfiguration{
			MinimumHealthyPercent: aws.Int64(int64(deploymentMinimumHealthyPercent)),
		}
	} else if schedulingStrategy == ecs.SchedulingStrategyReplica {
		input.DeploymentConfiguration = &ecs.DeploymentConfiguration{
			MaximumPercent:        aws.Int64(int64(d.Get("deployment_maximum_percent").(int))),
			MinimumHealthyPercent: aws.Int64(int64(deploymentMinimumHealthyPercent)),
		}
		input.DesiredCount = aws.Int64(int64(d.Get("desired_count").(int)))
	}

	if v, ok := d.GetOk("cluster"); ok {
		input.Cluster = aws.String(v.(string))
	}

	if v, ok := d.GetOk("health_check_grace_period_seconds"); ok {
		input.HealthCheckGracePeriodSeconds = aws.Int64(int64(v.(int)))
	}

	if v, ok := d.GetOk("launch_type"); ok {
		input.LaunchType = aws.String(v.(string))
	}

	if v, ok := d.GetOk("propagate_tags"); ok {
		input.PropagateTags = aws.String(v.(string))
	}

	if v, ok := d.GetOk("platform_version"); ok {
		input.PlatformVersion = aws.String(v.(string))
	}

	input.CapacityProviderStrategy = expandEcsCapacityProviderStrategy(d.Get("capacity_provider_strategy").(*schema.Set))

	loadBalancers := expandEcsLoadBalancers(d.Get("load_balancer").(*schema.Set).List())
	if len(loadBalancers) > 0 {
		log.Printf("[DEBUG] Adding ECS load balancers: %s", loadBalancers)
		input.LoadBalancers = loadBalancers
	}
	if v, ok := d.GetOk("iam_role"); ok {
		input.Role = aws.String(v.(string))
	}

	input.NetworkConfiguration = expandEcsNetworkConfiguration(d.Get("network_configuration").([]interface{}))

	if v, ok := d.GetOk("ordered_placement_strategy"); ok {
		ps, err := expandPlacementStrategy(v.([]interface{}))
		if err != nil {
			return err
		}
		input.PlacementStrategy = ps
	}

	constraints := d.Get("placement_constraints").(*schema.Set).List()
	if len(constraints) > 0 {
		var pc []*ecs.PlacementConstraint
		for _, raw := range constraints {
			p := raw.(map[string]interface{})
			t := p["type"].(string)
			e := p["expression"].(string)
			if err := validateAwsEcsPlacementConstraint(t, e); err != nil {
				return err
			}
			constraint := &ecs.PlacementConstraint{
				Type: aws.String(t),
			}
			if e != "" {
				constraint.Expression = aws.String(e)
			}

			pc = append(pc, constraint)
		}
		input.PlacementConstraints = pc
	}

	serviceRegistries := d.Get("service_registries").(*schema.Set).List()
	if len(serviceRegistries) > 0 {
		srs := make([]*ecs.ServiceRegistry, 0, len(serviceRegistries))
		for _, v := range serviceRegistries {
			raw := v.(map[string]interface{})
			sr := &ecs.ServiceRegistry{
				RegistryArn: aws.String(raw["registry_arn"].(string)),
			}
			if port, ok := raw["port"].(int); ok && port != 0 {
				sr.Port = aws.Int64(int64(port))
			}
			if raw, ok := raw["container_port"].(int); ok && raw != 0 {
				sr.ContainerPort = aws.Int64(int64(raw))
			}
			if raw, ok := raw["container_name"].(string); ok && raw != "" {
				sr.ContainerName = aws.String(raw)
			}

			srs = append(srs, sr)
		}
		input.ServiceRegistries = srs
	}

	log.Printf("[DEBUG] Creating ECS service: %s", input)

	// Retry due to AWS IAM & ECS eventual consistency
	var out *ecs.CreateServiceOutput
	var err error
	err = resource.Retry(2*time.Minute, func() *resource.RetryError {
		out, err = conn.CreateService(&input)

		if err != nil {
			if isAWSErr(err, ecs.ErrCodeClusterNotFoundException, "") {
				return resource.RetryableError(err)
			}
			if isAWSErr(err, ecs.ErrCodeInvalidParameterException, "Please verify that the ECS service role being passed has the proper permissions.") {
				return resource.RetryableError(err)
			}
			if isAWSErr(err, ecs.ErrCodeInvalidParameterException, "does not have an associated load balancer") {
				return resource.RetryableError(err)
			}
			if isAWSErr(err, ecs.ErrCodeInvalidParameterException, "Unable to assume the service linked role."+
				" Please verify that the ECS service linked role exists") {
				return resource.RetryableError(err)
			}
			return resource.NonRetryableError(err)
		}

		return nil
	})
	if isResourceTimeoutError(err) {
		out, err = conn.CreateService(&input)
	}
	if err != nil {
		return fmt.Errorf("%s %q", err, d.Get("name").(string))
	}

	service := *out.Service

	log.Printf("[DEBUG] ECS service created: %s", aws.StringValue(service.ServiceArn))
	d.SetId(aws.StringValue(service.ServiceArn))

	return resourceAwsEcsServiceRead(d, meta)
}

func resourceAwsEcsServiceRead(d *schema.ResourceData, meta interface{}) error {
	conn := meta.(*AWSClient).ecsconn

	log.Printf("[DEBUG] Reading ECS service %s", d.Id())
	input := ecs.DescribeServicesInput{
		Cluster:  aws.String(d.Get("cluster").(string)),
		Include:  []*string{aws.String(ecs.ServiceFieldTags)},
		Services: []*string{aws.String(d.Id())},
	}

	var out *ecs.DescribeServicesOutput
	err := resource.Retry(2*time.Minute, func() *resource.RetryError {
		var err error
		out, err = conn.DescribeServices(&input)
		if err != nil {
			if d.IsNewResource() && isAWSErr(err, ecs.ErrCodeServiceNotFoundException, "") {
				return resource.RetryableError(err)
			}
			return resource.NonRetryableError(err)
		}

		if len(out.Services) < 1 {
			if d.IsNewResource() {
				return resource.RetryableError(fmt.Errorf("ECS service not created yet: %q", d.Id()))
			}
			log.Printf("[WARN] ECS Service %s not found, removing from state.", d.Id())
			d.SetId("")
			return nil
		}

		service := out.Services[0]
		if d.IsNewResource() && *service.Status == "INACTIVE" {
			return resource.RetryableError(fmt.Errorf("ECS service currently INACTIVE: %q", d.Id()))
		}

		return nil
	})
	if isResourceTimeoutError(err) {
		out, err = conn.DescribeServices(&input)
	}
	if err != nil {
		return fmt.Errorf("Error reading ECS service: %s", err)
	}

	if len(out.Services) < 1 {
		if d.IsNewResource() {
			return fmt.Errorf("ECS service not created: %q", d.Id())
		}
		log.Printf("[WARN] Removing ECS service %s (%s) because it's gone", d.Get("name").(string), d.Id())
		d.SetId("")
		return nil
	}

	service := out.Services[0]

	// Status==INACTIVE means deleted service
	if *service.Status == "INACTIVE" {
		log.Printf("[WARN] Removing ECS service %q because it's INACTIVE", *service.ServiceArn)
		d.SetId("")
		return nil
	}

	log.Printf("[DEBUG] Received ECS service %s", service)

	d.SetId(aws.StringValue(service.ServiceArn))
	d.Set("name", service.ServiceName)

	// Save task definition in the same format
	if strings.HasPrefix(d.Get("task_definition").(string), "arn:"+meta.(*AWSClient).partition+":ecs:") {
		d.Set("task_definition", service.TaskDefinition)
	} else {
		taskDefinition := buildFamilyAndRevisionFromARN(*service.TaskDefinition)
		d.Set("task_definition", taskDefinition)
	}

	d.Set("scheduling_strategy", service.SchedulingStrategy)
	d.Set("desired_count", service.DesiredCount)
	d.Set("health_check_grace_period_seconds", service.HealthCheckGracePeriodSeconds)
	d.Set("launch_type", service.LaunchType)
	d.Set("enable_ecs_managed_tags", service.EnableECSManagedTags)
	d.Set("propagate_tags", service.PropagateTags)
	d.Set("platform_version", service.PlatformVersion)

	// Save cluster in the same format
	if strings.HasPrefix(d.Get("cluster").(string), "arn:"+meta.(*AWSClient).partition+":ecs:") {
		d.Set("cluster", service.ClusterArn)
	} else {
		clusterARN := getNameFromARN(*service.ClusterArn)
		d.Set("cluster", clusterARN)
	}

	// Save IAM role in the same format
	if service.RoleArn != nil {
		if strings.HasPrefix(d.Get("iam_role").(string), "arn:"+meta.(*AWSClient).partition+":iam:") {
			d.Set("iam_role", service.RoleArn)
		} else {
			roleARN := getNameFromARN(*service.RoleArn)
			d.Set("iam_role", roleARN)
		}
	}

	if service.DeploymentConfiguration != nil {
		d.Set("deployment_maximum_percent", service.DeploymentConfiguration.MaximumPercent)
		d.Set("deployment_minimum_healthy_percent", service.DeploymentConfiguration.MinimumHealthyPercent)
	}

	if err := d.Set("deployment_controller", flattenEcsDeploymentController(service.DeploymentController)); err != nil {
		return fmt.Errorf("Error setting deployment_controller for (%s): %s", d.Id(), err)
	}

	if service.LoadBalancers != nil {
		d.Set("load_balancer", flattenEcsLoadBalancers(service.LoadBalancers))
	}

	if err := d.Set("capacity_provider_strategy", flattenEcsCapacityProviderStrategy(service.CapacityProviderStrategy)); err != nil {
		return fmt.Errorf("error setting capacity_provider_strategy: %s", err)
	}

	if err := d.Set("ordered_placement_strategy", flattenPlacementStrategy(service.PlacementStrategy)); err != nil {
		return fmt.Errorf("error setting ordered_placement_strategy: %s", err)
	}

	if err := d.Set("placement_constraints", flattenServicePlacementConstraints(service.PlacementConstraints)); err != nil {
		log.Printf("[ERR] Error setting placement_constraints for (%s): %s", d.Id(), err)
	}

	if err := d.Set("network_configuration", flattenEcsNetworkConfiguration(service.NetworkConfiguration)); err != nil {
		return fmt.Errorf("Error setting network_configuration for (%s): %s", d.Id(), err)
	}

	if err := d.Set("service_registries", flattenServiceRegistries(service.ServiceRegistries)); err != nil {
		return fmt.Errorf("Error setting service_registries for (%s): %s", d.Id(), err)
	}

	if err := d.Set("tags", keyvaluetags.EcsKeyValueTags(service.Tags).IgnoreAws().Map()); err != nil {
		return fmt.Errorf("error setting tags: %s", err)
	}

	return nil
}

func expandEcsDeploymentController(l []interface{}) *ecs.DeploymentController {
	if len(l) == 0 || l[0] == nil {
		return nil
	}

	m := l[0].(map[string]interface{})

	deploymentController := &ecs.DeploymentController{
		Type: aws.String(m["type"].(string)),
	}

	return deploymentController
}

func flattenEcsDeploymentController(deploymentController *ecs.DeploymentController) []interface{} {
	m := map[string]interface{}{
		"type": ecs.DeploymentControllerTypeEcs,
	}

	if deploymentController == nil {
		return []interface{}{m}
	}

	m["type"] = aws.StringValue(deploymentController.Type)

	return []interface{}{m}
}

func flattenEcsNetworkConfiguration(nc *ecs.NetworkConfiguration) []interface{} {
	if nc == nil {
		return nil
	}

	result := make(map[string]interface{})
	result["security_groups"] = schema.NewSet(schema.HashString, flattenStringList(nc.AwsvpcConfiguration.SecurityGroups))
	result["subnets"] = schema.NewSet(schema.HashString, flattenStringList(nc.AwsvpcConfiguration.Subnets))

	if nc.AwsvpcConfiguration.AssignPublicIp != nil {
		result["assign_public_ip"] = *nc.AwsvpcConfiguration.AssignPublicIp == ecs.AssignPublicIpEnabled
	}

	return []interface{}{result}
}

func expandEcsNetworkConfiguration(nc []interface{}) *ecs.NetworkConfiguration {
	if len(nc) == 0 {
		return nil
	}
	awsVpcConfig := &ecs.AwsVpcConfiguration{}
	raw := nc[0].(map[string]interface{})
	if val, ok := raw["security_groups"]; ok {
		awsVpcConfig.SecurityGroups = expandStringSet(val.(*schema.Set))
	}
	awsVpcConfig.Subnets = expandStringSet(raw["subnets"].(*schema.Set))
	if val, ok := raw["assign_public_ip"].(bool); ok {
		awsVpcConfig.AssignPublicIp = aws.String(ecs.AssignPublicIpDisabled)
		if val {
			awsVpcConfig.AssignPublicIp = aws.String(ecs.AssignPublicIpEnabled)
		}
	}

	return &ecs.NetworkConfiguration{AwsvpcConfiguration: awsVpcConfig}
}

func expandEcsCapacityProviderStrategy(cps *schema.Set) []*ecs.CapacityProviderStrategyItem {
	list := cps.List()
	results := make([]*ecs.CapacityProviderStrategyItem, 0)
	for _, raw := range list {
		cp := raw.(map[string]interface{})
		ps := &ecs.CapacityProviderStrategyItem{}
		if val, ok := cp["base"]; ok {
			ps.Base = aws.Int64(int64(val.(int)))
		}
		if val, ok := cp["weight"]; ok {
			ps.Weight = aws.Int64(int64(val.(int)))
		}
		if val, ok := cp["capacity_provider"]; ok {
			ps.CapacityProvider = aws.String(val.(string))
		}

		results = append(results, ps)
	}
	return results
}

func flattenEcsCapacityProviderStrategy(cps []*ecs.CapacityProviderStrategyItem) []map[string]interface{} {
	if cps == nil {
		return nil
	}
	results := make([]map[string]interface{}, 0)
	for _, cp := range cps {
		s := make(map[string]interface{})
		s["capacity_provider"] = aws.StringValue(cp.CapacityProvider)
		if cp.Weight != nil {
			s["weight"] = aws.Int64Value(cp.Weight)
		}
		if cp.Base != nil {
			s["base"] = aws.Int64Value(cp.Base)
		}
		results = append(results, s)
	}
	return results
}

func flattenServicePlacementConstraints(pcs []*ecs.PlacementConstraint) []map[string]interface{} {
	if len(pcs) == 0 {
		return nil
	}
	results := make([]map[string]interface{}, 0)
	for _, pc := range pcs {
		c := make(map[string]interface{})
		c["type"] = *pc.Type
		if pc.Expression != nil {
			c["expression"] = *pc.Expression
		}

		results = append(results, c)
	}
	return results
}

func expandPlacementStrategy(s []interface{}) ([]*ecs.PlacementStrategy, error) {
	if len(s) == 0 {
		return nil, nil
	}
	pss := make([]*ecs.PlacementStrategy, 0)
	for _, raw := range s {
		p := raw.(map[string]interface{})
		t := p["type"].(string)
		f := p["field"].(string)
		if err := validateAwsEcsPlacementStrategy(t, f); err != nil {
			return nil, err
		}
		ps := &ecs.PlacementStrategy{
			Type: aws.String(t),
		}
		if f != "" {
			// Field must be omitted (i.e. not empty string) for random strategy
			ps.Field = aws.String(f)
		}
		pss = append(pss, ps)
	}
	return pss, nil
}

func flattenPlacementStrategy(pss []*ecs.PlacementStrategy) []interface{} {
	if len(pss) == 0 {
		return nil
	}
	results := make([]interface{}, 0, len(pss))
	for _, ps := range pss {
		c := make(map[string]interface{})
		c["type"] = *ps.Type

		if ps.Field != nil {
			c["field"] = *ps.Field

			// for some fields the API requires lowercase for creation but will return uppercase on query
			if *ps.Field == "MEMORY" || *ps.Field == "CPU" {
				c["field"] = strings.ToLower(*ps.Field)
			}
		}

		results = append(results, c)
	}
	return results
}

func flattenServiceRegistries(srs []*ecs.ServiceRegistry) []map[string]interface{} {
	if len(srs) == 0 {
		return nil
	}
	results := make([]map[string]interface{}, 0)
	for _, sr := range srs {
		c := map[string]interface{}{
			"registry_arn": aws.StringValue(sr.RegistryArn),
		}
		if sr.Port != nil {
			c["port"] = int(aws.Int64Value(sr.Port))
		}
		if sr.ContainerPort != nil {
			c["container_port"] = int(aws.Int64Value(sr.ContainerPort))
		}
		if sr.ContainerName != nil {
			c["container_name"] = aws.StringValue(sr.ContainerName)
		}
		results = append(results, c)
	}
	return results
}

func resourceAwsEcsServiceUpdate(d *schema.ResourceData, meta interface{}) error {
	conn := meta.(*AWSClient).ecsconn
	updateService := false

	input := ecs.UpdateServiceInput{
		Service: aws.String(d.Id()),
		Cluster: aws.String(d.Get("cluster").(string)),
	}

	schedulingStrategy := d.Get("scheduling_strategy").(string)

	if schedulingStrategy == ecs.SchedulingStrategyDaemon {
		if d.HasChange("deployment_minimum_healthy_percent") {
			updateService = true
			input.DeploymentConfiguration = &ecs.DeploymentConfiguration{
				MinimumHealthyPercent: aws.Int64(int64(d.Get("deployment_minimum_healthy_percent").(int))),
			}
		}
	} else if schedulingStrategy == ecs.SchedulingStrategyReplica {
		if d.HasChange("desired_count") {
			updateService = true
			input.DesiredCount = aws.Int64(int64(d.Get("desired_count").(int)))
		}

		if d.HasChange("deployment_maximum_percent") || d.HasChange("deployment_minimum_healthy_percent") {
			updateService = true
			input.DeploymentConfiguration = &ecs.DeploymentConfiguration{
				MaximumPercent:        aws.Int64(int64(d.Get("deployment_maximum_percent").(int))),
				MinimumHealthyPercent: aws.Int64(int64(d.Get("deployment_minimum_healthy_percent").(int))),
			}
		}
	}

	if d.HasChange("platform_version") {
		updateService = true
		input.PlatformVersion = aws.String(d.Get("platform_version").(string))
	}

	if d.HasChange("health_check_grace_period_seconds") {
		updateService = true
		input.HealthCheckGracePeriodSeconds = aws.Int64(int64(d.Get("health_check_grace_period_seconds").(int)))
	}

	if d.HasChange("task_definition") {
		updateService = true
		input.TaskDefinition = aws.String(d.Get("task_definition").(string))
	}

	if d.HasChange("network_configuration") {
		updateService = true
		input.NetworkConfiguration = expandEcsNetworkConfiguration(d.Get("network_configuration").([]interface{}))
	}

	if d.HasChange("capacity_provider_strategy") {
		updateService = true
		input.CapacityProviderStrategy = expandEcsCapacityProviderStrategy(d.Get("capacity_provider_strategy").(*schema.Set))
	}

	if updateService {
		log.Printf("[DEBUG] Updating ECS Service (%s): %s", d.Id(), input)
		// Retry due to IAM eventual consistency
		err := resource.Retry(2*time.Minute, func() *resource.RetryError {
			_, err := conn.UpdateService(&input)
			if err != nil {
				if isAWSErr(err, ecs.ErrCodeInvalidParameterException, "Please verify that the ECS service role being passed has the proper permissions.") {
					return resource.RetryableError(err)
				}
				if isAWSErr(err, ecs.ErrCodeInvalidParameterException, "does not have an associated load balancer") {
					return resource.RetryableError(err)
				}
				return resource.NonRetryableError(err)
			}
			return nil
		})
		if isResourceTimeoutError(err) {
			_, err = conn.UpdateService(&input)
		}
		if err != nil {
			return fmt.Errorf("Error updating ECS Service (%s): %s", d.Id(), err)
		}
	}

	if d.HasChange("tags") {
		o, n := d.GetChange("tags")

		if err := keyvaluetags.EcsUpdateTags(conn, d.Id(), o, n); err != nil {
			return fmt.Errorf("error updating ECS Service (%s) tags: %s", d.Id(), err)
		}
	}

	return resourceAwsEcsServiceRead(d, meta)
}

func resourceAwsEcsServiceDelete(d *schema.ResourceData, meta interface{}) error {
	conn := meta.(*AWSClient).ecsconn

	// Check if it's not already gone
	resp, err := conn.DescribeServices(&ecs.DescribeServicesInput{
		Services: []*string{aws.String(d.Id())},
		Cluster:  aws.String(d.Get("cluster").(string)),
	})
	if err != nil {
		if isAWSErr(err, ecs.ErrCodeServiceNotFoundException, "") {
			log.Printf("[DEBUG] Removing ECS Service from state, %q is already gone", d.Id())
			return nil
		}
		return err
	}

	if len(resp.Services) == 0 {
		log.Printf("[DEBUG] Removing ECS Service from state, %q is already gone", d.Id())
		return nil
	}

	log.Printf("[DEBUG] ECS service %s is currently %s", d.Id(), *resp.Services[0].Status)

	if *resp.Services[0].Status == "INACTIVE" {
		return nil
	}

	// Drain the ECS service
	if *resp.Services[0].Status != "DRAINING" && aws.StringValue(resp.Services[0].SchedulingStrategy) != ecs.SchedulingStrategyDaemon {
		log.Printf("[DEBUG] Draining ECS service %s", d.Id())
		_, err = conn.UpdateService(&ecs.UpdateServiceInput{
			Service:      aws.String(d.Id()),
			Cluster:      aws.String(d.Get("cluster").(string)),
			DesiredCount: aws.Int64(int64(0)),
		})
		if err != nil {
			return err
		}
	}

	input := ecs.DeleteServiceInput{
		Service: aws.String(d.Id()),
		Cluster: aws.String(d.Get("cluster").(string)),
	}
	// Wait until the ECS service is drained
	err = resource.Retry(5*time.Minute, func() *resource.RetryError {
		log.Printf("[DEBUG] Trying to delete ECS service %s", input)
		_, err := conn.DeleteService(&input)
		if err != nil {
			if isAWSErr(err, ecs.ErrCodeInvalidParameterException, "The service cannot be stopped while deployments are active.") {
				return resource.RetryableError(err)
			}
			return resource.NonRetryableError(err)
		}
		return nil
	})
	if isResourceTimeoutError(err) {
		_, err = conn.DeleteService(&input)
	}
	if err != nil {
		return fmt.Errorf("Error deleting ECS service: %s", err)
	}

	// Wait until it's deleted
	wait := resource.StateChangeConf{
		Pending:    []string{"ACTIVE", "DRAINING"},
		Target:     []string{"INACTIVE"},
		Timeout:    10 * time.Minute,
		MinTimeout: 1 * time.Second,
		Refresh: func() (interface{}, string, error) {
			log.Printf("[DEBUG] Checking if ECS service %s is INACTIVE", d.Id())
			resp, err := conn.DescribeServices(&ecs.DescribeServicesInput{
				Services: []*string{aws.String(d.Id())},
				Cluster:  aws.String(d.Get("cluster").(string)),
			})
			if err != nil {
				return resp, "FAILED", err
			}

			log.Printf("[DEBUG] ECS service (%s) is currently %q", d.Id(), *resp.Services[0].Status)
			return resp, *resp.Services[0].Status, nil
		},
	}

	_, err = wait.WaitForState()
	if err != nil {
		return err
	}

	log.Printf("[DEBUG] ECS service %s deleted.", d.Id())
	return nil
}

func resourceAwsEcsLoadBalancerHash(v interface{}) int {
	var buf bytes.Buffer
	m := v.(map[string]interface{})

	buf.WriteString(fmt.Sprintf("%s-", m["elb_name"].(string)))
	buf.WriteString(fmt.Sprintf("%s-", m["container_name"].(string)))
	buf.WriteString(fmt.Sprintf("%d-", m["container_port"].(int)))

	if s := m["target_group_arn"].(string); s != "" {
		buf.WriteString(fmt.Sprintf("%s-", s))
	}

	return hashcode.String(buf.String())
}

func buildFamilyAndRevisionFromARN(arn string) string {
	return strings.Split(arn, "/")[1]
}

// Expects the following ARNs:
// arn:aws:iam::0123456789:role/EcsService
// arn:aws:ecs:us-west-2:0123456789:cluster/radek-cluster
func getNameFromARN(arn string) string {
	return strings.Split(arn, "/")[1]
}<|MERGE_RESOLUTION|>--- conflicted
+++ resolved
@@ -242,7 +242,6 @@
 					},
 				},
 			},
-<<<<<<< HEAD
 			// "placement_strategy": {
 			// 	Type:     schema.TypeSet,
 			// 	Optional: true,
@@ -265,35 +264,6 @@
 			// 		},
 			// 	},
 			// },
-=======
-			"placement_strategy": {
-				Type:     schema.TypeSet,
-				Optional: true,
-				Computed: true,
-				MaxItems: 5,
-				Removed:  "Use `ordered_placement_strategy` configuration block(s) instead",
-				Elem: &schema.Resource{
-					Schema: map[string]*schema.Schema{
-						"type": {
-							Type:     schema.TypeString,
-							Required: true,
-							ValidateFunc: validation.StringInSlice([]string{
-								ecs.PlacementStrategyTypeBinpack,
-								ecs.PlacementStrategyTypeRandom,
-								ecs.PlacementStrategyTypeSpread,
-							}, false),
-						},
-						"field": {
-							Type:     schema.TypeString,
-							Optional: true,
-							DiffSuppressFunc: func(k, old, new string, d *schema.ResourceData) bool {
-								return strings.EqualFold(old, new)
-							},
-						},
-					},
-				},
-			},
->>>>>>> 4875ae5f
 			"ordered_placement_strategy": {
 				Type:     schema.TypeList,
 				Optional: true,
