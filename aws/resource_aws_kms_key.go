--- conflicted
+++ resolved
@@ -44,38 +44,11 @@
 			"origin": {
 				Type:     schema.TypeString,
 				Optional: true,
-<<<<<<< HEAD
-				Computed: true,
-			},
-			"key_usage": {
-				Type:     schema.TypeString,
-				Optional: true,
-=======
->>>>>>> 4875ae5f
 				Default:  kms.KeyUsageTypeEncryptDecrypt,
 				ForceNew: true,
 				ValidateFunc: validation.StringInSlice([]string{
 					kms.KeyUsageTypeEncryptDecrypt,
 					kms.KeyUsageTypeSignVerify,
-<<<<<<< HEAD
-=======
-				}, false),
-			},
-			"customer_master_key_spec": {
-				Type:     schema.TypeString,
-				Optional: true,
-				Default:  kms.CustomerMasterKeySpecSymmetricDefault,
-				ForceNew: true,
-				ValidateFunc: validation.StringInSlice([]string{
-					kms.CustomerMasterKeySpecSymmetricDefault,
-					kms.CustomerMasterKeySpecRsa2048,
-					kms.CustomerMasterKeySpecRsa3072,
-					kms.CustomerMasterKeySpecRsa4096,
-					kms.CustomerMasterKeySpecEccNistP256,
-					kms.CustomerMasterKeySpecEccNistP384,
-					kms.CustomerMasterKeySpecEccNistP521,
-					kms.CustomerMasterKeySpecEccSecgP256k1,
->>>>>>> 4875ae5f
 				}, false),
 			},
 			"customer_master_key_spec": {
@@ -221,7 +194,6 @@
 	}
 	d.Set("policy", policy)
 
-<<<<<<< HEAD
 	// RM-2543: (eric-luminal) `GetKeyRotationStatus` is not allowed for cmk's
 	// with imported key material. see: https://github.com/awsdocs/aws-kms-developer-guide/blob/master/doc_source/key-state.md
 	if aws.StringValue(metadata.Origin) == "EXTERNAL" {
@@ -230,13 +202,8 @@
 	} else {
 		out, err := retryOnAwsCode("NotFoundException", func() (interface{}, error) {
 			return conn.GetKeyRotationStatus(&kms.GetKeyRotationStatusInput{
-				KeyId: metadata.KeyId,
+				KeyId: aws.String(d.Id()),
 			})
-=======
-	out, err := retryOnAwsCode(kms.ErrCodeNotFoundException, func() (interface{}, error) {
-		return conn.GetKeyRotationStatus(&kms.GetKeyRotationStatusInput{
-			KeyId: aws.String(d.Id()),
->>>>>>> 4875ae5f
 		})
 		if err != nil {
 			return err
