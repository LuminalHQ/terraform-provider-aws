--- conflicted
+++ resolved
@@ -12,12 +12,9 @@
 	"github.com/hashicorp/terraform-plugin-sdk/v2/helper/acctest"
 	"github.com/hashicorp/terraform-plugin-sdk/v2/helper/resource"
 	"github.com/hashicorp/terraform-plugin-sdk/v2/terraform"
-<<<<<<< HEAD
 	"github.com/terraform-providers/terraform-provider-aws/aws/internal/naming"
 	"github.com/terraform-providers/terraform-provider-aws/aws/internal/service/cloudwatchevents/finder"
-=======
 	"github.com/terraform-providers/terraform-provider-aws/aws/internal/service/cloudwatchevents/lister"
->>>>>>> 6f1a4eeb
 )
 
 func init() {
@@ -40,49 +37,25 @@
 	var sweeperErrs *multierror.Error
 	var count int
 
-<<<<<<< HEAD
-	for {
-		output, err := conn.ListRules(input)
-		if err != nil {
-			if testSweepSkipSweepError(err) {
-				log.Printf("[WARN] Skipping CloudWatch Events Rule sweep for %s: %s", region, err)
-				return nil
-			}
-			return fmt.Errorf("Error retrieving CloudWatch Events Rules: %w", err)
-		}
-
-		if len(output.Rules) == 0 {
-			log.Print("[DEBUG] No CloudWatch Events Rules to sweep")
-			return nil
-=======
 	input := &events.ListRulesInput{}
 
 	err = lister.ListRulesPages(conn, input, func(page *events.ListRulesOutput, lastPage bool) bool {
 		if page == nil {
 			return !lastPage
->>>>>>> 6f1a4eeb
 		}
 
 		for _, rule := range page.Rules {
 			count++
 			name := aws.StringValue(rule.Name)
 
-<<<<<<< HEAD
-			log.Printf("[INFO] Deleting CloudWatch Events Rule (%s)", name)
-=======
-			log.Printf("[INFO] Deleting CloudWatch Events rule %s", name)
->>>>>>> 6f1a4eeb
+			log.Printf("[INFO] Deleting CloudWatch Events rule (%s)", name)
 			_, err := conn.DeleteRule(&events.DeleteRuleInput{
 				Name:  aws.String(name),
 				Force: aws.Bool(true), // Required for AWS-managed rules, ignored otherwise
 			})
 			if err != nil {
-<<<<<<< HEAD
-				return fmt.Errorf("Error deleting CloudWatch Events Rule (%s): %w", name, err)
-=======
 				sweeperErrs = multierror.Append(sweeperErrs, fmt.Errorf("error deleting CloudWatch Events rule (%s): %w", name, err))
 				continue
->>>>>>> 6f1a4eeb
 			}
 		}
 
@@ -551,16 +524,10 @@
 	return nil
 }
 
-<<<<<<< HEAD
 func testAccCheckCloudWatchEventRuleRecreated(i, j *events.DescribeRuleOutput) resource.TestCheckFunc {
 	return func(s *terraform.State) error {
 		if aws.StringValue(i.Arn) == aws.StringValue(j.Arn) {
 			return fmt.Errorf("CloudWatch Events rule not recreated, but expected it to be")
-=======
-		if err == nil {
-			return fmt.Errorf("CloudWatch Events Rule %q still exists: %s",
-				rs.Primary.ID, resp)
->>>>>>> 6f1a4eeb
 		}
 		return nil
 	}
