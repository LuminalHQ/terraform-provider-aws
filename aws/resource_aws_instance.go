package aws

import (
	"bytes"
	"crypto/sha1"
	"encoding/base64"
	"encoding/hex"
	"errors"
	"fmt"
	"log"
	"strings"
	"time"

	"github.com/aws/aws-sdk-go/aws"
	"github.com/aws/aws-sdk-go/aws/arn"
	"github.com/aws/aws-sdk-go/service/ec2"
	"github.com/hashicorp/terraform-plugin-sdk/helper/hashcode"
	"github.com/hashicorp/terraform-plugin-sdk/helper/resource"
	"github.com/hashicorp/terraform-plugin-sdk/helper/schema"
	"github.com/hashicorp/terraform-plugin-sdk/helper/validation"
	"github.com/terraform-providers/terraform-provider-aws/aws/internal/keyvaluetags"
)

func resourceAwsInstance() *schema.Resource {
	//lintignore:R011
	return &schema.Resource{
		Create: resourceAwsInstanceCreate,
		Read:   resourceAwsInstanceRead,
		Update: resourceAwsInstanceUpdate,
		Delete: resourceAwsInstanceDelete,
		Importer: &schema.ResourceImporter{
			State: schema.ImportStatePassthrough,
		},

		SchemaVersion: 1,
		MigrateState:  resourceAwsInstanceMigrateState,

		Timeouts: &schema.ResourceTimeout{
			Create: schema.DefaultTimeout(10 * time.Minute),
			Update: schema.DefaultTimeout(10 * time.Minute),
			Delete: schema.DefaultTimeout(20 * time.Minute),
		},

		Schema: map[string]*schema.Schema{
			"ami": {
				Type:     schema.TypeString,
				Required: true,
				ForceNew: true,
			},

			"arn": {
				Type:     schema.TypeString,
				Computed: true,
			},

			"associate_public_ip_address": {
				Type:     schema.TypeBool,
				ForceNew: true,
				Computed: true,
				Optional: true,
			},

			"availability_zone": {
				Type:     schema.TypeString,
				Optional: true,
				Computed: true,
				ForceNew: true,
			},

			"placement_group": {
				Type:     schema.TypeString,
				Optional: true,
				Computed: true,
				ForceNew: true,
			},

			"instance_type": {
				Type:     schema.TypeString,
				Required: true,
			},

			"key_name": {
				Type:     schema.TypeString,
				Optional: true,
				ForceNew: true,
				Computed: true,
			},

			"get_password_data": {
				Type:     schema.TypeBool,
				Optional: true,
				Default:  false,
			},

			"password_data": {
				Type:     schema.TypeString,
				Computed: true,
			},

			"subnet_id": {
				Type:     schema.TypeString,
				Optional: true,
				Computed: true,
				ForceNew: true,
			},

			"private_ip": {
				Type:     schema.TypeString,
				Optional: true,
				ForceNew: true,
				Computed: true,
				ValidateFunc: validation.Any(
					validation.StringIsEmpty,
					validation.IsIPv4Address,
				),
			},

			"source_dest_check": {
				Type:     schema.TypeBool,
				Optional: true,
				Default:  true,
				DiffSuppressFunc: func(k, old, new string, d *schema.ResourceData) bool {
					// Suppress diff if network_interface is set
					_, ok := d.GetOk("network_interface")
					return ok
				},
			},

			"user_data": {
				Type:          schema.TypeString,
				Optional:      true,
				ForceNew:      true,
				ConflictsWith: []string{"user_data_base64"},
				DiffSuppressFunc: func(k, old, new string, d *schema.ResourceData) bool {
					// Sometimes the EC2 API responds with the equivalent, empty SHA1 sum
					// echo -n "" | shasum
					if (old == "da39a3ee5e6b4b0d3255bfef95601890afd80709" && new == "") ||
						(old == "" && new == "da39a3ee5e6b4b0d3255bfef95601890afd80709") {
						return true
					}
					return false
				},
				StateFunc: func(v interface{}) string {
					switch v := v.(type) {
					case string:
						return userDataHashSum(v)
					default:
						return ""
					}
				},
				ValidateFunc: validation.StringLenBetween(0, 16384),
			},

			"user_data_base64": {
				Type:          schema.TypeString,
				Optional:      true,
				ForceNew:      true,
				ConflictsWith: []string{"user_data"},
				// ValidateFunc: func(v interface{}, name string) (warns []string, errs []error) {
				// 	s := v.(string)
				// 	if !isBase64Encoded([]byte(s)) {
				// 		errs = append(errs, fmt.Errorf(
				// 			"%s: must be base64-encoded", name,
				// 		))
				// 	}
				// 	return
				// },
			},

			"security_groups": {
				Type:     schema.TypeSet,
				Optional: true,
				Computed: true,
				ForceNew: true,
				Elem:     &schema.Schema{Type: schema.TypeString},
				Set:      schema.HashString,
			},

			"vpc_security_group_ids": {
				Type:     schema.TypeSet,
				Optional: true,
				Computed: true,
				Elem:     &schema.Schema{Type: schema.TypeString},
				Set:      schema.HashString,
			},

			"public_dns": {
				Type:     schema.TypeString,
				Computed: true,
			},

			"outpost_arn": {
				Type:     schema.TypeString,
				Computed: true,
			},

			"network_interface_id": {
				Type:     schema.TypeString,
				Computed: true,
				Removed:  "Use `primary_network_interface_id` attribute instead",
			},

			"primary_network_interface_id": {
				Type:     schema.TypeString,
				Computed: true,
			},

			"network_interface": {
				ConflictsWith: []string{"associate_public_ip_address", "subnet_id", "private_ip", "vpc_security_group_ids", "security_groups", "ipv6_addresses", "ipv6_address_count", "source_dest_check"},
				Type:          schema.TypeSet,
				Optional:      true,
				Computed:      true,
				Elem: &schema.Resource{
					Schema: map[string]*schema.Schema{
						"delete_on_termination": {
							Type:     schema.TypeBool,
							Default:  false,
							Optional: true,
							ForceNew: true,
						},
						"network_interface_id": {
							Type:     schema.TypeString,
							Required: true,
							ForceNew: true,
						},
						"device_index": {
							Type:     schema.TypeInt,
							Required: true,
							ForceNew: true,
						},
					},
				},
			},

			"public_ip": {
				Type:     schema.TypeString,
				Computed: true,
			},

			"instance_state": {
				Type:     schema.TypeString,
				Computed: true,
			},

			"private_dns": {
				Type:     schema.TypeString,
				Computed: true,
			},

			"ebs_optimized": {
				Type:     schema.TypeBool,
				Optional: true,
				ForceNew: true,
			},

			"disable_api_termination": {
				Type:     schema.TypeBool,
				Optional: true,
			},

			"instance_initiated_shutdown_behavior": {
				Type:     schema.TypeString,
				Optional: true,
			},

			"hibernation": {
				Type:     schema.TypeBool,
				Optional: true,
				ForceNew: true,
			},

			"monitoring": {
				Type:     schema.TypeBool,
				Optional: true,
			},

			"iam_instance_profile": {
				Type:     schema.TypeString,
				Optional: true,
			},

			"ipv6_address_count": {
				Type:     schema.TypeInt,
				Optional: true,
				ForceNew: true,
				Computed: true,
			},

			"ipv6_addresses": {
				Type:     schema.TypeList,
				Optional: true,
				Computed: true,
				ForceNew: true,
				Elem: &schema.Schema{
					Type:         schema.TypeString,
					ValidateFunc: validation.IsIPv6Address,
				},
			},

			"tenancy": {
				Type:     schema.TypeString,
				Optional: true,
				Computed: true,
				ForceNew: true,
				ValidateFunc: validation.StringInSlice([]string{
					ec2.TenancyDedicated,
					ec2.TenancyDefault,
					ec2.TenancyHost,
				}, false),
			},
			"host_id": {
				Type:     schema.TypeString,
				Optional: true,
				Computed: true,
				ForceNew: true,
			},
			"cpu_core_count": {
				Type:     schema.TypeInt,
				Optional: true,
				Computed: true,
				ForceNew: true,
			},

			"cpu_threads_per_core": {
				Type:     schema.TypeInt,
				Optional: true,
				Computed: true,
				ForceNew: true,
			},

			"tags": tagsSchema(),

			"aws_tags": {
				Type:     schema.TypeMap,
				Optional: true,
				Computed: true,
				DiffSuppressFunc: func(k, old, new string, d *schema.ResourceData) bool {
					return true
				},
			},

			"volume_tags": tagsSchemaComputed(),

			"ebs_block_device": {
				Type:     schema.TypeSet,
				Optional: true,
				Computed: true,
				Elem: &schema.Resource{
					Schema: map[string]*schema.Schema{
						"delete_on_termination": {
							Type:     schema.TypeBool,
							Optional: true,
							Default:  true,
							ForceNew: true,
						},

						"device_name": {
							Type:     schema.TypeString,
							Required: true,
							ForceNew: true,
						},

						"encrypted": {
							Type:     schema.TypeBool,
							Optional: true,
							Computed: true,
							ForceNew: true,
						},

						"iops": {
							Type:             schema.TypeInt,
							Optional:         true,
							Computed:         true,
							ForceNew:         true,
							DiffSuppressFunc: iopsDiffSuppressFunc,
						},

						"kms_key_id": {
							Type:     schema.TypeString,
							Optional: true,
							Computed: true,
							ForceNew: true,
						},

						"snapshot_id": {
							Type:     schema.TypeString,
							Optional: true,
							Computed: true,
							ForceNew: true,
						},

						"volume_size": {
							Type:     schema.TypeInt,
							Optional: true,
							Computed: true,
							ForceNew: true,
						},

						"volume_type": {
							Type:     schema.TypeString,
							Optional: true,
							Computed: true,
							ForceNew: true,
							ValidateFunc: validation.StringInSlice([]string{
								ec2.VolumeTypeStandard,
								ec2.VolumeTypeIo1,
								ec2.VolumeTypeGp2,
								ec2.VolumeTypeSc1,
								ec2.VolumeTypeSt1,
							}, false),
						},

						"volume_id": {
							Type:     schema.TypeString,
							Computed: true,
						},
					},
				},
				Set: func(v interface{}) int {
					var buf bytes.Buffer
					m := v.(map[string]interface{})
					buf.WriteString(fmt.Sprintf("%s-", m["device_name"].(string)))
					buf.WriteString(fmt.Sprintf("%s-", m["snapshot_id"].(string)))
					return hashcode.String(buf.String())
				},
			},

			"ephemeral_block_device": {
				Type:     schema.TypeSet,
				Optional: true,
				Computed: true,
				ForceNew: true,
				Elem: &schema.Resource{
					Schema: map[string]*schema.Schema{
						"device_name": {
							Type:     schema.TypeString,
							Required: true,
						},

						"virtual_name": {
							Type:     schema.TypeString,
							Optional: true,
						},

						"no_device": {
							Type:     schema.TypeBool,
							Optional: true,
						},
					},
				},
				Set: func(v interface{}) int {
					var buf bytes.Buffer
					m := v.(map[string]interface{})
					buf.WriteString(fmt.Sprintf("%s-", m["device_name"].(string)))
					buf.WriteString(fmt.Sprintf("%s-", m["virtual_name"].(string)))
					if v, ok := m["no_device"].(bool); ok && v {
						buf.WriteString(fmt.Sprintf("%t-", v))
					}
					return hashcode.String(buf.String())
				},
			},

			"root_block_device": {
				Type:     schema.TypeList,
				Optional: true,
				Computed: true,
				MaxItems: 1,
				Elem: &schema.Resource{
					// "You can only modify the volume size, volume type, and Delete on
					// Termination flag on the block device mapping entry for the root
					// device volume." - bit.ly/ec2bdmap
					Schema: map[string]*schema.Schema{
						"delete_on_termination": {
							Type:     schema.TypeBool,
							Optional: true,
							Default:  true,
						},

						"device_name": {
							Type:     schema.TypeString,
							Computed: true,
						},

						"encrypted": {
							Type:     schema.TypeBool,
							Optional: true,
							Computed: true,
							ForceNew: true,
						},

						"kms_key_id": {
							Type:     schema.TypeString,
							Optional: true,
							Computed: true,
							ForceNew: true,
						},

						"iops": {
							Type:             schema.TypeInt,
							Optional:         true,
							Computed:         true,
							DiffSuppressFunc: iopsDiffSuppressFunc,
						},

						"volume_size": {
							Type:     schema.TypeInt,
							Optional: true,
							Computed: true,
						},

						"volume_type": {
							Type:     schema.TypeString,
							Optional: true,
							Computed: true,
							ValidateFunc: validation.StringInSlice([]string{
								ec2.VolumeTypeStandard,
								ec2.VolumeTypeIo1,
								ec2.VolumeTypeGp2,
								ec2.VolumeTypeSc1,
								ec2.VolumeTypeSt1,
							}, false),
						},

						"volume_id": {
							Type:     schema.TypeString,
							Computed: true,
						},
					},
				},
			},

			"credit_specification": {
				Type:     schema.TypeList,
				Optional: true,
				MaxItems: 1,
				DiffSuppressFunc: func(k, old, new string, d *schema.ResourceData) bool {
					if old == "1" && new == "0" {
						return true
					}
					return false
				},
				Elem: &schema.Resource{
					Schema: map[string]*schema.Schema{
						"cpu_credits": {
							Type:     schema.TypeString,
							Optional: true,
							DiffSuppressFunc: func(k, old, new string, d *schema.ResourceData) bool {
								// Only work with existing instances
								if d.Id() == "" {
									return false
								}
								// Only work with missing configurations
								if new != "" {
									return false
								}
								// Only work when already set in Terraform state
								if old == "" {
									return false
								}
								return true
							},
						},
					},
				},
			},

			"metadata_options": {
				Type:     schema.TypeList,
				Optional: true,
				Computed: true,
				MaxItems: 1,
				Elem: &schema.Resource{
					Schema: map[string]*schema.Schema{
						"http_endpoint": {
							Type:         schema.TypeString,
							Optional:     true,
							Computed:     true,
							ValidateFunc: validation.StringInSlice([]string{ec2.InstanceMetadataEndpointStateEnabled, ec2.InstanceMetadataEndpointStateDisabled}, false),
						},
						"http_tokens": {
							Type:         schema.TypeString,
							Optional:     true,
							Computed:     true,
							ValidateFunc: validation.StringInSlice([]string{ec2.HttpTokensStateOptional, ec2.HttpTokensStateRequired}, false),
						},
						"http_put_response_hop_limit": {
							Type:         schema.TypeInt,
							Optional:     true,
							Computed:     true,
							ValidateFunc: validation.IntBetween(1, 64),
						},
					},
				},
			},
		},
	}
}

func iopsDiffSuppressFunc(k, old, new string, d *schema.ResourceData) bool {
	// Suppress diff if volume_type is not io1
	i := strings.LastIndexByte(k, '.')
	vt := k[:i+1] + "volume_type"
	v := d.Get(vt).(string)
	return strings.ToLower(v) != ec2.VolumeTypeIo1
}

func resourceAwsInstanceCreate(d *schema.ResourceData, meta interface{}) error {
	conn := meta.(*AWSClient).ec2conn

	instanceOpts, err := buildAwsInstanceOpts(d, meta)
	if err != nil {
		return err
	}

	tagSpecifications := ec2TagSpecificationsFromMap(d.Get("tags").(map[string]interface{}), ec2.ResourceTypeInstance)
	tagSpecifications = append(tagSpecifications, ec2TagSpecificationsFromMap(d.Get("volume_tags").(map[string]interface{}), ec2.ResourceTypeVolume)...)

	// Build the creation struct
	runOpts := &ec2.RunInstancesInput{
		BlockDeviceMappings:               instanceOpts.BlockDeviceMappings,
		DisableApiTermination:             instanceOpts.DisableAPITermination,
		EbsOptimized:                      instanceOpts.EBSOptimized,
		Monitoring:                        instanceOpts.Monitoring,
		IamInstanceProfile:                instanceOpts.IAMInstanceProfile,
		ImageId:                           instanceOpts.ImageID,
		InstanceInitiatedShutdownBehavior: instanceOpts.InstanceInitiatedShutdownBehavior,
		InstanceType:                      instanceOpts.InstanceType,
		Ipv6AddressCount:                  instanceOpts.Ipv6AddressCount,
		Ipv6Addresses:                     instanceOpts.Ipv6Addresses,
		KeyName:                           instanceOpts.KeyName,
		MaxCount:                          aws.Int64(int64(1)),
		MinCount:                          aws.Int64(int64(1)),
		NetworkInterfaces:                 instanceOpts.NetworkInterfaces,
		Placement:                         instanceOpts.Placement,
		PrivateIpAddress:                  instanceOpts.PrivateIPAddress,
		SecurityGroupIds:                  instanceOpts.SecurityGroupIDs,
		SecurityGroups:                    instanceOpts.SecurityGroups,
		SubnetId:                          instanceOpts.SubnetID,
		UserData:                          instanceOpts.UserData64,
		CreditSpecification:               instanceOpts.CreditSpecification,
		CpuOptions:                        instanceOpts.CpuOptions,
		HibernationOptions:                instanceOpts.HibernationOptions,
		MetadataOptions:                   instanceOpts.MetadataOptions,
		TagSpecifications:                 tagSpecifications,
	}

	_, ipv6CountOk := d.GetOk("ipv6_address_count")
	_, ipv6AddressOk := d.GetOk("ipv6_addresses")

	if ipv6AddressOk && ipv6CountOk {
		return fmt.Errorf("Only 1 of `ipv6_address_count` or `ipv6_addresses` can be specified")
	}

	// Create the instance
	log.Printf("[DEBUG] Run configuration: %s", runOpts)

	var runResp *ec2.Reservation
	err = resource.Retry(30*time.Second, func() *resource.RetryError {
		var err error
		runResp, err = conn.RunInstances(runOpts)
		// IAM instance profiles can take ~10 seconds to propagate in AWS:
		// http://docs.aws.amazon.com/AWSEC2/latest/UserGuide/iam-roles-for-amazon-ec2.html#launch-instance-with-role-console
		if isAWSErr(err, "InvalidParameterValue", "Invalid IAM Instance Profile") {
			log.Print("[DEBUG] Invalid IAM Instance Profile referenced, retrying...")
			return resource.RetryableError(err)
		}
		// IAM roles can also take time to propagate in AWS:
		if isAWSErr(err, "InvalidParameterValue", " has no associated IAM Roles") {
			log.Print("[DEBUG] IAM Instance Profile appears to have no IAM roles, retrying...")
			return resource.RetryableError(err)
		}
		return resource.NonRetryableError(err)
	})
	if isResourceTimeoutError(err) {
		runResp, err = conn.RunInstances(runOpts)
	}
	// Warn if the AWS Error involves group ids, to help identify situation
	// where a user uses group ids in security_groups for the Default VPC.
	//   See https://github.com/hashicorp/terraform/issues/3798
	if isAWSErr(err, "InvalidParameterValue", "groupId is invalid") {
		return fmt.Errorf("Error launching instance, possible mismatch of Security Group IDs and Names. See AWS Instance docs here: %s.\n\n\tAWS Error: %w", "https://terraform.io/docs/providers/aws/r/instance.html", err)
	}
	if err != nil {
		return fmt.Errorf("Error launching source instance: %s", err)
	}
	if runResp == nil || len(runResp.Instances) == 0 {
		return errors.New("Error launching source instance: no instances returned in response")
	}

	instance := runResp.Instances[0]
	log.Printf("[INFO] Instance ID: %s", aws.StringValue(instance.InstanceId))

	// Store the resulting ID so we can look this up later
	d.SetId(aws.StringValue(instance.InstanceId))

	// Wait for the instance to become running so we can get some attributes
	// that aren't available until later.
	log.Printf(
		"[DEBUG] Waiting for instance (%s) to become running",
		aws.StringValue(instance.InstanceId))

	stateConf := &resource.StateChangeConf{
		Pending:    []string{ec2.InstanceStateNamePending},
		Target:     []string{ec2.InstanceStateNameRunning},
		Refresh:    InstanceStateRefreshFunc(conn, aws.StringValue(instance.InstanceId), []string{ec2.InstanceStateNameTerminated, ec2.InstanceStateNameShuttingDown}),
		Timeout:    d.Timeout(schema.TimeoutCreate),
		Delay:      10 * time.Second,
		MinTimeout: 3 * time.Second,
	}

	instanceRaw, err := stateConf.WaitForState()
	if err != nil {
		return fmt.Errorf(
			"Error waiting for instance (%s) to become ready: %s",
			aws.StringValue(instance.InstanceId), err)
	}

	instance = instanceRaw.(*ec2.Instance)

	// Initialize the connection info
	if instance.PublicIpAddress != nil {
		d.SetConnInfo(map[string]string{
			"type": "ssh",
			"host": aws.StringValue(instance.PublicIpAddress),
		})
	} else if instance.PrivateIpAddress != nil {
		d.SetConnInfo(map[string]string{
			"type": "ssh",
			"host": aws.StringValue(instance.PrivateIpAddress),
		})
	}

	// Update if we need to
	return resourceAwsInstanceUpdate(d, meta)
}

func resourceAwsInstanceRead(d *schema.ResourceData, meta interface{}) error {
	conn := meta.(*AWSClient).ec2conn
	ignoreTagsConfig := meta.(*AWSClient).IgnoreTagsConfig

	instance, err := resourceAwsInstanceFindByID(conn, d.Id())
	if err != nil {
		// If the instance was not found, return nil so that we can show
		// that the instance is gone.
		if isAWSErr(err, "InvalidInstanceID.NotFound", "") {
			d.SetId("")
			return nil
		}

		// Some other error, report it
		return err
	}

	// If nothing was found, then return no state
	if instance == nil {
		d.SetId("")
		return nil
	}

	if instance.State != nil {
		// If the instance is terminated, then it is gone
		if aws.StringValue(instance.State.Name) == ec2.InstanceStateNameTerminated {
			d.SetId("")
			return nil
		}

		d.Set("instance_state", instance.State.Name)
	}

	if instance.Placement != nil {
		d.Set("availability_zone", instance.Placement.AvailabilityZone)
	}
	if instance.Placement.GroupName != nil {
		d.Set("placement_group", instance.Placement.GroupName)
	}
	if instance.Placement.Tenancy != nil {
		d.Set("tenancy", instance.Placement.Tenancy)
	}
	if instance.Placement.HostId != nil {
		d.Set("host_id", instance.Placement.HostId)
	}

	if instance.CpuOptions != nil {
		d.Set("cpu_core_count", instance.CpuOptions.CoreCount)
		d.Set("cpu_threads_per_core", instance.CpuOptions.ThreadsPerCore)
	}

	if instance.HibernationOptions != nil {
		d.Set("hibernation", instance.HibernationOptions.Configured)
	}

	if err := d.Set("metadata_options", flattenEc2InstanceMetadataOptions(instance.MetadataOptions)); err != nil {
		return fmt.Errorf("error setting metadata_options: %s", err)
	}

	d.Set("ami", instance.ImageId)
	d.Set("instance_type", instance.InstanceType)
	d.Set("key_name", instance.KeyName)
	d.Set("public_dns", instance.PublicDnsName)
	d.Set("public_ip", instance.PublicIpAddress)
	d.Set("private_dns", instance.PrivateDnsName)
	d.Set("private_ip", instance.PrivateIpAddress)
	d.Set("outpost_arn", instance.OutpostArn)
	d.Set("iam_instance_profile", iamInstanceProfileArnToName(instance.IamInstanceProfile))

	// Set configured Network Interface Device Index Slice
	// We only want to read, and populate state for the configured network_interface attachments. Otherwise, other
	// resources have the potential to attach network interfaces to the instance, and cause a perpetual create/destroy
	// diff. We should only read on changes configured for this specific resource because of this.
	var configuredDeviceIndexes []int
	if v, ok := d.GetOk("network_interface"); ok {
		vL := v.(*schema.Set).List()
		for _, vi := range vL {
			mVi := vi.(map[string]interface{})
			configuredDeviceIndexes = append(configuredDeviceIndexes, mVi["device_index"].(int))
		}
	}

	var ipv6Addresses []string
	if len(instance.NetworkInterfaces) > 0 {
		var primaryNetworkInterface ec2.InstanceNetworkInterface
		var networkInterfaces []map[string]interface{}
		for _, iNi := range instance.NetworkInterfaces {
			ni := make(map[string]interface{})
			if aws.Int64Value(iNi.Attachment.DeviceIndex) == 0 {
				primaryNetworkInterface = *iNi
			}
			// If the attached network device is inside our configuration, refresh state with values found.
			// Otherwise, assume the network device was attached via an outside resource.
			for _, index := range configuredDeviceIndexes {
				if index == int(aws.Int64Value(iNi.Attachment.DeviceIndex)) {
					ni["device_index"] = aws.Int64Value(iNi.Attachment.DeviceIndex)
					ni["network_interface_id"] = aws.StringValue(iNi.NetworkInterfaceId)
					ni["delete_on_termination"] = aws.BoolValue(iNi.Attachment.DeleteOnTermination)
				}
			}
			// Don't add empty network interfaces to schema
			if len(ni) == 0 {
				continue
			}
			networkInterfaces = append(networkInterfaces, ni)
		}
		if err := d.Set("network_interface", networkInterfaces); err != nil {
			return fmt.Errorf("Error setting network_interfaces: %v", err)
		}

		// Set primary network interface details
		// If an instance is shutting down, network interfaces are detached, and attributes may be nil,
		// need to protect against nil pointer dereferences
		if primaryNetworkInterface.SubnetId != nil {
			d.Set("subnet_id", primaryNetworkInterface.SubnetId)
		}
		if primaryNetworkInterface.NetworkInterfaceId != nil {
			d.Set("primary_network_interface_id", primaryNetworkInterface.NetworkInterfaceId)
		}
		d.Set("ipv6_address_count", len(primaryNetworkInterface.Ipv6Addresses))
		if primaryNetworkInterface.SourceDestCheck != nil {
			d.Set("source_dest_check", primaryNetworkInterface.SourceDestCheck)
		}

		d.Set("associate_public_ip_address", primaryNetworkInterface.Association != nil)

		for _, address := range primaryNetworkInterface.Ipv6Addresses {
			ipv6Addresses = append(ipv6Addresses, aws.StringValue(address.Ipv6Address))
		}

	} else {
		d.Set("associate_public_ip_address", instance.PublicIpAddress != nil)
		d.Set("ipv6_address_count", 0)
		d.Set("primary_network_interface_id", "")
		d.Set("subnet_id", instance.SubnetId)
	}

	if err := d.Set("ipv6_addresses", ipv6Addresses); err != nil {
		log.Printf("[WARN] Error setting ipv6_addresses for AWS Instance (%s): %s", d.Id(), err)
	}

	d.Set("ebs_optimized", instance.EbsOptimized)
	if aws.StringValue(instance.SubnetId) != "" {
		d.Set("source_dest_check", instance.SourceDestCheck)
	}

	if instance.Monitoring != nil && instance.Monitoring.State != nil {
		monitoringState := aws.StringValue(instance.Monitoring.State)
		d.Set("monitoring", monitoringState == ec2.MonitoringStateEnabled || monitoringState == ec2.MonitoringStatePending)
	}

<<<<<<< HEAD
	d.Set("tags", tagsToMap(instance.Tags))
	d.Set("aws_tags", awsTagsToMap(instance.Tags))
=======
	if err := d.Set("tags", keyvaluetags.Ec2KeyValueTags(instance.Tags).IgnoreAws().IgnoreConfig(ignoreTagsConfig).Map()); err != nil {
		return fmt.Errorf("error setting tags: %s", err)
	}
>>>>>>> 2f23a596

	volumeTags, err := readVolumeTags(conn, d.Id())
	if err != nil {
		return err
	}

	if err := d.Set("volume_tags", keyvaluetags.Ec2KeyValueTags(volumeTags).IgnoreAws().Map()); err != nil {
		return fmt.Errorf("error setting volume_tags: %s", err)
	}

	if err := readSecurityGroups(d, instance, conn); err != nil {
		return err
	}

	if err := readBlockDevices(d, instance, conn); err != nil {
		return err
	}
	if _, ok := d.GetOk("ephemeral_block_device"); !ok {
		d.Set("ephemeral_block_device", []interface{}{})
	}

	// ARN

	arn := arn.ARN{
		Partition: meta.(*AWSClient).partition,
		Region:    meta.(*AWSClient).region,
		Service:   "ec2",
		AccountID: meta.(*AWSClient).accountid,
		Resource:  fmt.Sprintf("instance/%s", d.Id()),
	}
	d.Set("arn", arn.String())

	// Instance attributes
	{
		attr, err := conn.DescribeInstanceAttribute(&ec2.DescribeInstanceAttributeInput{
			Attribute:  aws.String("disableApiTermination"),
			InstanceId: aws.String(d.Id()),
		})
		if err != nil {
			return err
		}
		d.Set("disable_api_termination", attr.DisableApiTermination.Value)
	}
	{
		attr, err := conn.DescribeInstanceAttribute(&ec2.DescribeInstanceAttributeInput{
			Attribute:  aws.String(ec2.InstanceAttributeNameUserData),
			InstanceId: aws.String(d.Id()),
		})
		if err != nil {
			return err
		}
		if attr.UserData != nil && attr.UserData.Value != nil {
<<<<<<< HEAD
			// Always use `user_data_base64`. Otherwise we will always
			// register drift as we will be comparing a hash (.tfstate)
			// to a hash of the hast (.tf.json).
			d.Set("user_data_base64", attr.UserData.Value)
=======
			// Since user_data and user_data_base64 conflict with each other,
			// we'll only set one or the other here to avoid a perma-diff.
			// Since user_data_base64 was added later, we'll prefer to set
			// user_data.
			_, b64 := d.GetOk("user_data_base64")
			if b64 {
				d.Set("user_data_base64", attr.UserData.Value)
			} else {
				d.Set("user_data", userDataHashSum(aws.StringValue(attr.UserData.Value)))
			}
>>>>>>> 2f23a596
		}
	}

	// AWS Standard will return InstanceCreditSpecification.NotSupported errors for EC2 Instance IDs outside T2 and T3 instance types
	// Reference: https://github.com/terraform-providers/terraform-provider-aws/issues/8055
	if strings.HasPrefix(aws.StringValue(instance.InstanceType), "t2") || strings.HasPrefix(aws.StringValue(instance.InstanceType), "t3") {
		creditSpecifications, err := getCreditSpecifications(conn, d.Id())

		// Ignore UnsupportedOperation errors for AWS China and GovCloud (US)
		// Reference: https://github.com/terraform-providers/terraform-provider-aws/pull/4362
		if err != nil && !isAWSErr(err, "UnsupportedOperation", "") {
			return fmt.Errorf("error getting EC2 Instance (%s) Credit Specifications: %s", d.Id(), err)
		}

		if err := d.Set("credit_specification", creditSpecifications); err != nil {
			return fmt.Errorf("error setting credit_specification: %s", err)
		}
	}

	if d.Get("get_password_data").(bool) {
		passwordData, err := getAwsEc2InstancePasswordData(aws.StringValue(instance.InstanceId), conn)
		if err != nil {
			return err
		}
		d.Set("password_data", passwordData)
	} else {
		d.Set("get_password_data", false)
		d.Set("password_data", nil)
	}

	return nil
}

func resourceAwsInstanceUpdate(d *schema.ResourceData, meta interface{}) error {
	conn := meta.(*AWSClient).ec2conn

	if d.HasChange("tags") && !d.IsNewResource() {
		o, n := d.GetChange("tags")

		if err := keyvaluetags.Ec2UpdateTags(conn, d.Id(), o, n); err != nil {
			return fmt.Errorf("error updating tags: %s", err)
		}
	}

	if d.HasChange("volume_tags") && !d.IsNewResource() {
		volumeIds, err := getAwsInstanceVolumeIds(conn, d.Id())
		if err != nil {
			return err
		}

		o, n := d.GetChange("volume_tags")

		for _, volumeId := range volumeIds {
			if err := keyvaluetags.Ec2UpdateTags(conn, volumeId, o, n); err != nil {
				return fmt.Errorf("error updating volume_tags (%s): %s", volumeId, err)
			}
		}
	}

	if d.HasChange("iam_instance_profile") && !d.IsNewResource() {
		request := &ec2.DescribeIamInstanceProfileAssociationsInput{
			Filters: []*ec2.Filter{
				{
					Name:   aws.String("instance-id"),
					Values: []*string{aws.String(d.Id())},
				},
			},
		}

		resp, err := conn.DescribeIamInstanceProfileAssociations(request)
		if err != nil {
			return err
		}

		// An Iam Instance Profile has been provided and is pending a change
		// This means it is an association or a replacement to an association
		if _, ok := d.GetOk("iam_instance_profile"); ok {
			// Does not have an Iam Instance Profile associated with it, need to associate
			if len(resp.IamInstanceProfileAssociations) == 0 {
				if err := associateInstanceProfile(d, conn); err != nil {
					return err
				}
			} else {
				// Has an Iam Instance Profile associated with it, need to replace the association
				associationId := resp.IamInstanceProfileAssociations[0].AssociationId
				input := &ec2.ReplaceIamInstanceProfileAssociationInput{
					AssociationId: associationId,
					IamInstanceProfile: &ec2.IamInstanceProfileSpecification{
						Name: aws.String(d.Get("iam_instance_profile").(string)),
					},
				}

				// If the instance is running, we can replace the instance profile association.
				// If it is stopped, the association must be removed and the new one attached separately. (GH-8262)
				instanceState := d.Get("instance_state").(string)

				if instanceState != "" {
					if instanceState == ec2.InstanceStateNameStopped || instanceState == ec2.InstanceStateNameStopping || instanceState == ec2.InstanceStateNameShuttingDown {
						if err := disassociateInstanceProfile(associationId, conn); err != nil {
							return err
						}
						if err := associateInstanceProfile(d, conn); err != nil {
							return err
						}
					} else {
						err := resource.Retry(1*time.Minute, func() *resource.RetryError {
							_, err := conn.ReplaceIamInstanceProfileAssociation(input)
							if err != nil {
								if isAWSErr(err, "InvalidParameterValue", "Invalid IAM Instance Profile") {
									return resource.RetryableError(err)
								}
								return resource.NonRetryableError(err)
							}
							return nil
						})
						if isResourceTimeoutError(err) {
							_, err = conn.ReplaceIamInstanceProfileAssociation(input)
						}
						if err != nil {
							return fmt.Errorf("Error replacing instance profile association: %s", err)
						}
					}
				}
			}
			// An Iam Instance Profile has _not_ been provided but is pending a change. This means there is a pending removal
		} else {
			if len(resp.IamInstanceProfileAssociations) > 0 {
				// Has an Iam Instance Profile associated with it, need to remove the association
				associationId := resp.IamInstanceProfileAssociations[0].AssociationId
				if err := disassociateInstanceProfile(associationId, conn); err != nil {
					return err
				}
			}
		}
	}

	// SourceDestCheck can only be modified on an instance without manually specified network interfaces.
	// SourceDestCheck, in that case, is configured at the network interface level
	if _, ok := d.GetOk("network_interface"); !ok {

		// If we have a new resource and source_dest_check is still true, don't modify
		sourceDestCheck := d.Get("source_dest_check").(bool)

		// Because we're calling Update prior to Read, and the default value of `source_dest_check` is `true`,
		// HasChange() thinks there is a diff between what is set on the instance and what is set in state. We need to ensure that
		// if a diff has occurred, it's not because it's a new instance.
		if d.HasChange("source_dest_check") && !d.IsNewResource() || d.IsNewResource() && !sourceDestCheck {
			// SourceDestCheck can only be set on VPC instances
			// AWS will return an error of InvalidParameterCombination if we attempt
			// to modify the source_dest_check of an instance in EC2 Classic
			log.Printf("[INFO] Modifying `source_dest_check` on Instance %s", d.Id())
			_, err := conn.ModifyInstanceAttribute(&ec2.ModifyInstanceAttributeInput{
				InstanceId: aws.String(d.Id()),
				SourceDestCheck: &ec2.AttributeBooleanValue{
					Value: aws.Bool(sourceDestCheck),
				},
			})
			if err != nil {
				// Tolerate InvalidParameterCombination error in Classic, otherwise
				// return the error
				if !isAWSErr(err, "InvalidParameterCombination", "") {
					return err
				}
				log.Printf("[WARN] Attempted to modify SourceDestCheck on non VPC instance: %s", err)
			}
		}
	}

	if d.HasChange("vpc_security_group_ids") && !d.IsNewResource() {
		var groups []*string
		if v := d.Get("vpc_security_group_ids").(*schema.Set); v.Len() > 0 {
			for _, v := range v.List() {
				groups = append(groups, aws.String(v.(string)))
			}
		}

		if len(groups) < 1 {
			return fmt.Errorf("VPC-based instances require at least one security group to be attached.")
		}
		// If a user has multiple network interface attachments on the target EC2 instance, simply modifying the
		// instance attributes via a `ModifyInstanceAttributes()` request would fail with the following error message:
		// "There are multiple interfaces attached to instance 'i-XX'. Please specify an interface ID for the operation instead."
		// Thus, we need to actually modify the primary network interface for the new security groups, as the primary
		// network interface is where we modify/create security group assignments during Create.
		log.Printf("[INFO] Modifying `vpc_security_group_ids` on Instance %q", d.Id())
		instance, err := resourceAwsInstanceFindByID(conn, d.Id())
		if err != nil {
			return fmt.Errorf("error retrieving instance %q: %w", d.Id(), err)
		}
		var primaryInterface ec2.InstanceNetworkInterface
		for _, ni := range instance.NetworkInterfaces {
			if aws.Int64Value(ni.Attachment.DeviceIndex) == 0 {
				primaryInterface = *ni
			}
		}

		if primaryInterface.NetworkInterfaceId == nil {
			log.Print("[Error] Attempted to set vpc_security_group_ids on an instance without a primary network interface")
			return fmt.Errorf(
				"Failed to update vpc_security_group_ids on %q, which does not contain a primary network interface",
				d.Id())
		}

		if _, err := conn.ModifyNetworkInterfaceAttribute(&ec2.ModifyNetworkInterfaceAttributeInput{
			NetworkInterfaceId: primaryInterface.NetworkInterfaceId,
			Groups:             groups,
		}); err != nil {
			return err
		}
	}

	if d.HasChange("instance_type") && !d.IsNewResource() {
		log.Printf("[INFO] Stopping Instance %q for instance_type change", d.Id())
		_, err := conn.StopInstances(&ec2.StopInstancesInput{
			InstanceIds: []*string{aws.String(d.Id())},
		})
		if err != nil {
			return fmt.Errorf("error stopping instance (%s): %s", d.Id(), err)
		}

		if err := waitForInstanceStopping(conn, d.Id(), 10*time.Minute); err != nil {
			return err
		}

		log.Printf("[INFO] Modifying instance type %s", d.Id())
		_, err = conn.ModifyInstanceAttribute(&ec2.ModifyInstanceAttributeInput{
			InstanceId: aws.String(d.Id()),
			InstanceType: &ec2.AttributeValue{
				Value: aws.String(d.Get("instance_type").(string)),
			},
		})
		if err != nil {
			return err
		}

		log.Printf("[INFO] Starting Instance %q after instance_type change", d.Id())
		_, err = conn.StartInstances(&ec2.StartInstancesInput{
			InstanceIds: []*string{aws.String(d.Id())},
		})
		if err != nil {
			return fmt.Errorf("error starting instance (%s): %s", d.Id(), err)
		}

		stateConf := &resource.StateChangeConf{
			Pending:    []string{ec2.InstanceStateNamePending, ec2.InstanceStateNameStopped},
			Target:     []string{ec2.InstanceStateNameRunning},
			Refresh:    InstanceStateRefreshFunc(conn, d.Id(), []string{ec2.InstanceStateNameTerminated}),
			Timeout:    d.Timeout(schema.TimeoutUpdate),
			Delay:      10 * time.Second,
			MinTimeout: 3 * time.Second,
		}

		_, err = stateConf.WaitForState()
		if err != nil {
			return fmt.Errorf(
				"Error waiting for instance (%s) to become ready: %s",
				d.Id(), err)
		}
	}

	if d.HasChange("disable_api_termination") && !d.IsNewResource() {
		_, err := conn.ModifyInstanceAttribute(&ec2.ModifyInstanceAttributeInput{
			InstanceId: aws.String(d.Id()),
			DisableApiTermination: &ec2.AttributeBooleanValue{
				Value: aws.Bool(d.Get("disable_api_termination").(bool)),
			},
		})
		if err != nil {
			return err
		}
	}

	if d.HasChange("instance_initiated_shutdown_behavior") {
		log.Printf("[INFO] Modifying instance %s", d.Id())
		_, err := conn.ModifyInstanceAttribute(&ec2.ModifyInstanceAttributeInput{
			InstanceId: aws.String(d.Id()),
			InstanceInitiatedShutdownBehavior: &ec2.AttributeValue{
				Value: aws.String(d.Get("instance_initiated_shutdown_behavior").(string)),
			},
		})
		if err != nil {
			return err
		}
	}

	if d.HasChange("monitoring") {
		var mErr error
		if d.Get("monitoring").(bool) {
			log.Printf("[DEBUG] Enabling monitoring for Instance (%s)", d.Id())
			_, mErr = conn.MonitorInstances(&ec2.MonitorInstancesInput{
				InstanceIds: []*string{aws.String(d.Id())},
			})
		} else {
			log.Printf("[DEBUG] Disabling monitoring for Instance (%s)", d.Id())
			_, mErr = conn.UnmonitorInstances(&ec2.UnmonitorInstancesInput{
				InstanceIds: []*string{aws.String(d.Id())},
			})
		}
		if mErr != nil {
			return fmt.Errorf("Error updating Instance monitoring: %s", mErr)
		}
	}

	if d.HasChange("credit_specification") && !d.IsNewResource() {
		if v, ok := d.GetOk("credit_specification"); ok && len(v.([]interface{})) > 0 && v.([]interface{})[0] != nil {
			creditSpecification := v.([]interface{})[0].(map[string]interface{})
			log.Printf("[DEBUG] Modifying credit specification for Instance (%s)", d.Id())
			_, err := conn.ModifyInstanceCreditSpecification(&ec2.ModifyInstanceCreditSpecificationInput{
				InstanceCreditSpecifications: []*ec2.InstanceCreditSpecificationRequest{
					{
						InstanceId: aws.String(d.Id()),
						CpuCredits: aws.String(creditSpecification["cpu_credits"].(string)),
					},
				},
			})
			if err != nil {
				return fmt.Errorf("Error updating Instance credit specification: %s", err)
			}
		}
	}

	if d.HasChange("metadata_options") && !d.IsNewResource() {
		if v, ok := d.GetOk("metadata_options"); ok {
			if mo, ok := v.([]interface{})[0].(map[string]interface{}); ok {
				log.Printf("[DEBUG] Modifying metadata options for Instance (%s)", d.Id())
				input := &ec2.ModifyInstanceMetadataOptionsInput{
					InstanceId:   aws.String(d.Id()),
					HttpEndpoint: aws.String(mo["http_endpoint"].(string)),
				}
				if mo["http_endpoint"].(string) == ec2.InstanceMetadataEndpointStateEnabled {
					// These parameters are not allowed unless HttpEndpoint is enabled
					input.HttpTokens = aws.String(mo["http_tokens"].(string))
					input.HttpPutResponseHopLimit = aws.Int64(int64(mo["http_put_response_hop_limit"].(int)))
				}
				_, err := conn.ModifyInstanceMetadataOptions(input)
				if err != nil {
					return fmt.Errorf("Error updating metadata options: %s", err)
				}
			}
		}
	}

	if d.HasChange("root_block_device.0") && !d.IsNewResource() {
		volumeID := d.Get("root_block_device.0.volume_id").(string)

		input := ec2.ModifyVolumeInput{
			VolumeId: aws.String(volumeID),
		}
		modifyVolume := false

		if d.HasChange("root_block_device.0.volume_size") {
			if v, ok := d.Get("root_block_device.0.volume_size").(int); ok && v != 0 {
				modifyVolume = true
				input.Size = aws.Int64(int64(v))
			}
		}
		if d.HasChange("root_block_device.0.volume_type") {
			if v, ok := d.Get("root_block_device.0.volume_type").(string); ok && v != "" {
				modifyVolume = true
				input.VolumeType = aws.String(v)
			}
		}
		if d.HasChange("root_block_device.0.iops") {
			if v, ok := d.Get("root_block_device.0.iops").(int); ok && v != 0 {
				modifyVolume = true
				input.Iops = aws.Int64(int64(v))
			}
		}
		if modifyVolume {
			_, err := conn.ModifyVolume(&input)
			if err != nil {
				return fmt.Errorf("error modifying EC2 Volume %q: %w", volumeID, err)
			}

			// The volume is useable once the state is "optimizing", but will not be at full performance.
			// Optimization can take hours. e.g. a full 1 TiB drive takes approximately 6 hours to optimize,
			// according to https://docs.aws.amazon.com/AWSEC2/latest/UserGuide/monitoring-volume-modifications.html
			stateConf := &resource.StateChangeConf{
				Pending:    []string{ec2.VolumeModificationStateModifying},
				Target:     []string{ec2.VolumeModificationStateCompleted, ec2.VolumeModificationStateOptimizing},
				Refresh:    VolumeStateRefreshFunc(conn, volumeID, ec2.VolumeModificationStateFailed),
				Timeout:    d.Timeout(schema.TimeoutUpdate),
				Delay:      30 * time.Second,
				MinTimeout: 30 * time.Second,
			}

			_, err = stateConf.WaitForState()
			if err != nil {
				return fmt.Errorf("error waiting for EC2 volume (%s) to be modified: %w", volumeID, err)
			}
		}

		if d.HasChange("root_block_device.0.delete_on_termination") {
			deviceName := d.Get("root_block_device.0.device_name").(string)
			if v, ok := d.Get("root_block_device.0.delete_on_termination").(bool); ok {
				_, err := conn.ModifyInstanceAttribute(&ec2.ModifyInstanceAttributeInput{
					InstanceId: aws.String(d.Id()),
					BlockDeviceMappings: []*ec2.InstanceBlockDeviceMappingSpecification{
						{
							DeviceName: aws.String(deviceName),
							Ebs: &ec2.EbsInstanceBlockDeviceSpecification{
								DeleteOnTermination: aws.Bool(v),
							},
						},
					},
				})
				if err != nil {
					return fmt.Errorf("error modifying delete on termination attribute for EC2 instance %q block device %q: %w", d.Id(), deviceName, err)
				}
			}
		}
	}

	// TODO(mitchellh): wait for the attributes we modified to
	// persist the change...

	return resourceAwsInstanceRead(d, meta)
}

func resourceAwsInstanceDelete(d *schema.ResourceData, meta interface{}) error {
	conn := meta.(*AWSClient).ec2conn

	err := awsTerminateInstance(conn, d.Id(), d.Timeout(schema.TimeoutDelete))

	if err != nil {
		return fmt.Errorf("error terminating EC2 Instance (%s): %s", d.Id(), err)
	}

	return nil
}

// InstanceStateRefreshFunc returns a resource.StateRefreshFunc that is used to watch
// an EC2 instance.
func InstanceStateRefreshFunc(conn *ec2.EC2, instanceID string, failStates []string) resource.StateRefreshFunc {
	return func() (interface{}, string, error) {
		instance, err := resourceAwsInstanceFindByID(conn, instanceID)
		if err != nil {
			if !isAWSErr(err, "InvalidInstanceID.NotFound", "") {
				log.Printf("Error on InstanceStateRefresh: %s", err)
				return nil, "", err
			}
		}

		if instance == nil || instance.State == nil {
			// Sometimes AWS just has consistency issues and doesn't see
			// our instance yet. Return an empty state.
			return nil, "", nil
		}

		state := aws.StringValue(instance.State.Name)

		for _, failState := range failStates {
			if state == failState {
				return instance, state, fmt.Errorf("Failed to reach target state. Reason: %s",
					stringifyStateReason(instance.StateReason))
			}
		}

		return instance, state, nil
	}
}

// VolumeStateRefreshFunc returns a resource.StateRefreshFunc that is used to watch
// an EC2 root device volume.
func VolumeStateRefreshFunc(conn *ec2.EC2, volumeID, failState string) resource.StateRefreshFunc {
	return func() (interface{}, string, error) {
		resp, err := conn.DescribeVolumesModifications(&ec2.DescribeVolumesModificationsInput{
			VolumeIds: []*string{aws.String(volumeID)},
		})
		if err != nil {
			if isAWSErr(err, "InvalidVolumeID.NotFound", "does not exist") {
				return nil, "", nil
			}
			log.Printf("Error on VolumeStateRefresh: %s", err)
			return nil, "", err
		}
		if resp == nil || len(resp.VolumesModifications) == 0 || resp.VolumesModifications[0] == nil {
			return nil, "", nil
		}

		i := resp.VolumesModifications[0]
		state := aws.StringValue(i.ModificationState)
		if state == failState {
			return i, state, fmt.Errorf("Failed to reach target state. Reason: %s", aws.StringValue(i.StatusMessage))
		}

		return i, state, nil
	}
}

func stringifyStateReason(sr *ec2.StateReason) string {
	if sr.Message != nil {
		return aws.StringValue(sr.Message)
	}
	if sr.Code != nil {
		return aws.StringValue(sr.Code)
	}

	return sr.String()
}

func readBlockDevices(d *schema.ResourceData, instance *ec2.Instance, conn *ec2.EC2) error {
	ibds, err := readBlockDevicesFromInstance(instance, conn)
	if err != nil {
		return err
	}

	// This handles cases where the root device block is of type "EBS"
	// and #readBlockDevicesFromInstance only returns 1 reference to a block-device
	// stored in ibds["root"]
	if _, ok := d.GetOk("ebs_block_device"); ok {
		if len(ibds["ebs"].([]map[string]interface{})) == 0 {
			ebs := make(map[string]interface{})
			for k, v := range ibds["root"].(map[string]interface{}) {
				ebs[k] = v
			}
			ebs["snapshot_id"] = ibds["snapshot_id"]
			ibds["ebs"] = append(ibds["ebs"].([]map[string]interface{}), ebs)
		}
	}

	if err := d.Set("ebs_block_device", ibds["ebs"]); err != nil {
		return err
	}

	// This handles the import case which needs to be defaulted to empty
	if _, ok := d.GetOk("root_block_device"); !ok {
		if err := d.Set("root_block_device", []interface{}{}); err != nil {
			return err
		}
	}

	if ibds["root"] != nil {
		roots := []interface{}{ibds["root"]}
		if err := d.Set("root_block_device", roots); err != nil {
			return err
		}
	}

	return nil
}

func associateInstanceProfile(d *schema.ResourceData, conn *ec2.EC2) error {
	input := &ec2.AssociateIamInstanceProfileInput{
		InstanceId: aws.String(d.Id()),
		IamInstanceProfile: &ec2.IamInstanceProfileSpecification{
			Name: aws.String(d.Get("iam_instance_profile").(string)),
		},
	}
	err := resource.Retry(1*time.Minute, func() *resource.RetryError {
		_, err := conn.AssociateIamInstanceProfile(input)
		if err != nil {
			if isAWSErr(err, "InvalidParameterValue", "Invalid IAM Instance Profile") {
				return resource.RetryableError(err)
			}
			return resource.NonRetryableError(err)
		}
		return nil
	})
	if isResourceTimeoutError(err) {
		_, err = conn.AssociateIamInstanceProfile(input)
	}
	if err != nil {
		return fmt.Errorf("error associating instance with instance profile: %s", err)
	}
	return nil
}

func disassociateInstanceProfile(associationId *string, conn *ec2.EC2) error {
	_, err := conn.DisassociateIamInstanceProfile(&ec2.DisassociateIamInstanceProfileInput{
		AssociationId: associationId,
	})
	if err != nil {
		return fmt.Errorf("error disassociating instance with instance profile: %w", err)
	}
	return nil
}

func readBlockDevicesFromInstance(instance *ec2.Instance, conn *ec2.EC2) (map[string]interface{}, error) {
	blockDevices := make(map[string]interface{})
	blockDevices["ebs"] = make([]map[string]interface{}, 0)
	blockDevices["root"] = nil
	// Ephemeral devices don't show up in BlockDeviceMappings or DescribeVolumes so we can't actually set them

	instanceBlockDevices := make(map[string]*ec2.InstanceBlockDeviceMapping)
	for _, bd := range instance.BlockDeviceMappings {
		if bd.Ebs != nil {
			instanceBlockDevices[aws.StringValue(bd.Ebs.VolumeId)] = bd
		}
	}

	if len(instanceBlockDevices) == 0 {
		return nil, nil
	}

	volIDs := make([]*string, 0, len(instanceBlockDevices))
	for volID := range instanceBlockDevices {
		volIDs = append(volIDs, aws.String(volID))
	}

	// Need to call DescribeVolumes to get volume_size and volume_type for each
	// EBS block device
	volResp, err := conn.DescribeVolumes(&ec2.DescribeVolumesInput{
		VolumeIds: volIDs,
	})
	if err != nil {
		return nil, err
	}

	for _, vol := range volResp.Volumes {
		instanceBd := instanceBlockDevices[aws.StringValue(vol.VolumeId)]
		bd := make(map[string]interface{})

		bd["volume_id"] = aws.StringValue(vol.VolumeId)

		if instanceBd.Ebs != nil && instanceBd.Ebs.DeleteOnTermination != nil {
			bd["delete_on_termination"] = aws.BoolValue(instanceBd.Ebs.DeleteOnTermination)
		}
		if vol.Size != nil {
			bd["volume_size"] = aws.Int64Value(vol.Size)
		}
		if vol.VolumeType != nil {
			bd["volume_type"] = aws.StringValue(vol.VolumeType)
		}
		if vol.Iops != nil {
			bd["iops"] = aws.Int64Value(vol.Iops)
		}
		if vol.Encrypted != nil {
			bd["encrypted"] = aws.BoolValue(vol.Encrypted)
		}
		if vol.KmsKeyId != nil {
			bd["kms_key_id"] = aws.StringValue(vol.KmsKeyId)
		}
		if instanceBd.DeviceName != nil {
			bd["device_name"] = aws.StringValue(instanceBd.DeviceName)
		}

		if blockDeviceIsRoot(instanceBd, instance) {
			blockDevices["root"] = bd
		} else {
			if vol.SnapshotId != nil {
				bd["snapshot_id"] = aws.StringValue(vol.SnapshotId)
			}

			blockDevices["ebs"] = append(blockDevices["ebs"].([]map[string]interface{}), bd)
		}
	}
	// If we determine the root device is the only block device mapping
	// in the instance (including ephemerals) after returning from this function,
	// we'll need to set the ebs_block_device as a clone of the root device
	// with the snapshot_id populated; thus, we store the ID for safe-keeping
	if blockDevices["root"] != nil && len(blockDevices["ebs"].([]map[string]interface{})) == 0 {
		blockDevices["snapshot_id"] = volResp.Volumes[0].SnapshotId
	}

	return blockDevices, nil
}

func blockDeviceIsRoot(bd *ec2.InstanceBlockDeviceMapping, instance *ec2.Instance) bool {
	return bd.DeviceName != nil &&
		instance.RootDeviceName != nil &&
		aws.StringValue(bd.DeviceName) == aws.StringValue(instance.RootDeviceName)
}

func fetchRootDeviceName(ami string, conn *ec2.EC2) (*string, error) {
	if ami == "" {
		return nil, errors.New("Cannot fetch root device name for blank AMI ID.")
	}

	log.Printf("[DEBUG] Describing AMI %q to get root block device name", ami)
	res, err := conn.DescribeImages(&ec2.DescribeImagesInput{
		ImageIds: []*string{aws.String(ami)},
	})
	if isAWSErr(err, "InvalidAMIID.Unavailable", "") ||
		isAWSErr(err, "InvalidAMIID.NotFound", "") {
		return nil, nil
	}
	if err != nil {
		return nil, err
	}

	// For a bad image, we just return nil so we don't block a refresh
	if len(res.Images) == 0 {
		return nil, nil
	}

	image := res.Images[0]
	rootDeviceName := image.RootDeviceName

	// Instance store backed AMIs do not provide a root device name.
	if aws.StringValue(image.RootDeviceType) == ec2.DeviceTypeInstanceStore {
		return nil, nil
	}

	// Some AMIs have a RootDeviceName like "/dev/sda1" that does not appear as a
	// DeviceName in the BlockDeviceMapping list (which will instead have
	// something like "/dev/sda")
	//
	// While this seems like it breaks an invariant of AMIs, it ends up working
	// on the AWS side, and AMIs like this are common enough that we need to
	// special case it so Terraform does the right thing.
	//
	// Our heuristic is: if the RootDeviceName does not appear in the
	// BlockDeviceMapping, assume that the DeviceName of the first
	// BlockDeviceMapping entry serves as the root device.
	rootDeviceNameInMapping := false
	for _, bdm := range image.BlockDeviceMappings {
		if aws.StringValue(bdm.DeviceName) == aws.StringValue(image.RootDeviceName) {
			rootDeviceNameInMapping = true
		}
	}

	if !rootDeviceNameInMapping && len(image.BlockDeviceMappings) > 0 {
		rootDeviceName = image.BlockDeviceMappings[0].DeviceName
	}

	if rootDeviceName == nil {
		return nil, fmt.Errorf("Error finding Root Device Name for AMI (%s)", ami)
	}

	return rootDeviceName, nil
}

func buildNetworkInterfaceOpts(d *schema.ResourceData, groups []*string, nInterfaces interface{}) []*ec2.InstanceNetworkInterfaceSpecification {
	networkInterfaces := []*ec2.InstanceNetworkInterfaceSpecification{}
	// Get necessary items
	subnet, hasSubnet := d.GetOk("subnet_id")

	if hasSubnet {
		// If we have a non-default VPC / Subnet specified, we can flag
		// AssociatePublicIpAddress to get a Public IP assigned. By default these are not provided.
		// You cannot specify both SubnetId and the NetworkInterface.0.* parameters though, otherwise
		// you get: Network interfaces and an instance-level subnet ID may not be specified on the same request
		// You also need to attach Security Groups to the NetworkInterface instead of the instance,
		// to avoid: Network interfaces and an instance-level security groups may not be specified on
		// the same request
		ni := &ec2.InstanceNetworkInterfaceSpecification{
			DeviceIndex: aws.Int64(int64(0)),
			SubnetId:    aws.String(subnet.(string)),
			Groups:      groups,
		}

		if v, ok := d.GetOkExists("associate_public_ip_address"); ok {
			ni.AssociatePublicIpAddress = aws.Bool(v.(bool))
		}

		if v, ok := d.GetOk("private_ip"); ok {
			ni.PrivateIpAddress = aws.String(v.(string))
		}

		if v, ok := d.GetOk("ipv6_address_count"); ok {
			ni.Ipv6AddressCount = aws.Int64(int64(v.(int)))
		}

		if v, ok := d.GetOk("ipv6_addresses"); ok {
			ipv6Addresses := make([]*ec2.InstanceIpv6Address, len(v.([]interface{})))
			for _, address := range v.([]interface{}) {
				ipv6Address := &ec2.InstanceIpv6Address{
					Ipv6Address: aws.String(address.(string)),
				}

				ipv6Addresses = append(ipv6Addresses, ipv6Address)
			}

			ni.Ipv6Addresses = ipv6Addresses
		}

		if v := d.Get("vpc_security_group_ids").(*schema.Set); v.Len() > 0 {
			for _, v := range v.List() {
				ni.Groups = append(ni.Groups, aws.String(v.(string)))
			}
		}

		networkInterfaces = append(networkInterfaces, ni)
	} else {
		// If we have manually specified network interfaces, build and attach those here.
		vL := nInterfaces.(*schema.Set).List()
		for _, v := range vL {
			ini := v.(map[string]interface{})
			ni := &ec2.InstanceNetworkInterfaceSpecification{
				DeviceIndex:         aws.Int64(int64(ini["device_index"].(int))),
				NetworkInterfaceId:  aws.String(ini["network_interface_id"].(string)),
				DeleteOnTermination: aws.Bool(ini["delete_on_termination"].(bool)),
			}
			networkInterfaces = append(networkInterfaces, ni)
		}
	}

	return networkInterfaces
}

func readBlockDeviceMappingsFromConfig(d *schema.ResourceData, conn *ec2.EC2) ([]*ec2.BlockDeviceMapping, error) {
	blockDevices := make([]*ec2.BlockDeviceMapping, 0)

	if v, ok := d.GetOk("ebs_block_device"); ok {
		vL := v.(*schema.Set).List()
		for _, v := range vL {
			bd := v.(map[string]interface{})
			ebs := &ec2.EbsBlockDevice{
				DeleteOnTermination: aws.Bool(bd["delete_on_termination"].(bool)),
			}

			if v, ok := bd["snapshot_id"].(string); ok && v != "" {
				ebs.SnapshotId = aws.String(v)
			}

			if v, ok := bd["encrypted"].(bool); ok && v {
				ebs.Encrypted = aws.Bool(v)
			}

			if v, ok := bd["kms_key_id"].(string); ok && v != "" {
				ebs.KmsKeyId = aws.String(v)
			}

			if v, ok := bd["volume_size"].(int); ok && v != 0 {
				ebs.VolumeSize = aws.Int64(int64(v))
			}

			if v, ok := bd["volume_type"].(string); ok && v != "" {
				ebs.VolumeType = aws.String(v)
				if ec2.VolumeTypeIo1 == strings.ToLower(v) {
					// Condition: This parameter is required for requests to create io1
					// volumes; it is not used in requests to create gp2, st1, sc1, or
					// standard volumes.
					// See: http://docs.aws.amazon.com/AWSEC2/latest/APIReference/API_EbsBlockDevice.html
					if v, ok := bd["iops"].(int); ok && v > 0 {
						ebs.Iops = aws.Int64(int64(v))
					}
				}
			}

			blockDevices = append(blockDevices, &ec2.BlockDeviceMapping{
				DeviceName: aws.String(bd["device_name"].(string)),
				Ebs:        ebs,
			})
		}
	}

	if v, ok := d.GetOk("ephemeral_block_device"); ok {
		vL := v.(*schema.Set).List()
		for _, v := range vL {
			bd := v.(map[string]interface{})
			bdm := &ec2.BlockDeviceMapping{
				DeviceName:  aws.String(bd["device_name"].(string)),
				VirtualName: aws.String(bd["virtual_name"].(string)),
			}
			if v, ok := bd["no_device"].(bool); ok && v {
				bdm.NoDevice = aws.String("")
				// When NoDevice is true, just ignore VirtualName since it's not needed
				bdm.VirtualName = nil
			}

			if bdm.NoDevice == nil && aws.StringValue(bdm.VirtualName) == "" {
				return nil, errors.New("virtual_name cannot be empty when no_device is false or undefined.")
			}

			blockDevices = append(blockDevices, bdm)
		}
	}

	if v, ok := d.GetOk("root_block_device"); ok {
		vL := v.([]interface{})
		for _, v := range vL {
			bd := v.(map[string]interface{})
			ebs := &ec2.EbsBlockDevice{
				DeleteOnTermination: aws.Bool(bd["delete_on_termination"].(bool)),
			}

			if v, ok := bd["encrypted"].(bool); ok && v {
				ebs.Encrypted = aws.Bool(v)
			}

			if v, ok := bd["kms_key_id"].(string); ok && v != "" {
				ebs.KmsKeyId = aws.String(bd["kms_key_id"].(string))
			}

			if v, ok := bd["volume_size"].(int); ok && v != 0 {
				ebs.VolumeSize = aws.Int64(int64(v))
			}

			if v, ok := bd["volume_type"].(string); ok && v != "" {
				ebs.VolumeType = aws.String(v)
			}

			if v, ok := bd["iops"].(int); ok && v > 0 && aws.StringValue(ebs.VolumeType) == ec2.VolumeTypeIo1 {
				// Only set the iops attribute if the volume type is io1. Setting otherwise
				// can trigger a refresh/plan loop based on the computed value that is given
				// from AWS, and prevent us from specifying 0 as a valid iops.
				//   See https://github.com/hashicorp/terraform/pull/4146
				//   See https://github.com/hashicorp/terraform/issues/7765
				ebs.Iops = aws.Int64(int64(v))
			} else if v, ok := bd["iops"].(int); ok && v > 0 && aws.StringValue(ebs.VolumeType) != ec2.VolumeTypeIo1 {
				// Message user about incompatibility
				log.Print("[WARN] IOPs is only valid on IO1 storage type for EBS Volumes")
			}

			if dn, err := fetchRootDeviceName(d.Get("ami").(string), conn); err == nil {
				if dn == nil {
					return nil, fmt.Errorf(
						"Expected 1 AMI for ID: %s, got none",
						d.Get("ami").(string))
				}

				blockDevices = append(blockDevices, &ec2.BlockDeviceMapping{
					DeviceName: dn,
					Ebs:        ebs,
				})
			} else {
				return nil, err
			}
		}
	}

	return blockDevices, nil
}

func readVolumeTags(conn *ec2.EC2, instanceId string) ([]*ec2.Tag, error) {
	volumeIds, err := getAwsInstanceVolumeIds(conn, instanceId)
	if err != nil {
		return nil, err
	}

	resp, err := conn.DescribeTags(&ec2.DescribeTagsInput{
		Filters: ec2AttributeFiltersFromMultimap(map[string][]string{
			"resource-id": volumeIds,
		}),
	})
	if err != nil {
		return nil, fmt.Errorf("error getting tags for volumes (%s): %s", volumeIds, err)
	}

	return ec2TagsFromTagDescriptions(resp.Tags), nil
}

// Determine whether we're referring to security groups with
// IDs or names. We use a heuristic to figure this out. By default,
// we use IDs if we're in a VPC, and names otherwise (EC2-Classic).
// However, the default VPC accepts either, so store them both here and let the
// config determine which one to use in Plan and Apply.
func readSecurityGroups(d *schema.ResourceData, instance *ec2.Instance, conn *ec2.EC2) error {
	// An instance with a subnet is in a VPC; an instance without a subnet is in EC2-Classic.
	hasSubnet := aws.StringValue(instance.SubnetId) != ""
	useID, useName := hasSubnet, !hasSubnet

	// If the instance is in a VPC, find out if that VPC is Default to determine
	// whether to store names.
	if aws.StringValue(instance.VpcId) != "" {
		out, err := conn.DescribeVpcs(&ec2.DescribeVpcsInput{
			VpcIds: []*string{instance.VpcId},
		})
		if err != nil {
			log.Printf("[WARN] Unable to describe VPC %q: %s", aws.StringValue(instance.VpcId), err)
		} else if len(out.Vpcs) == 0 {
			// This may happen in Eucalyptus Cloud
			log.Printf("[WARN] Unable to retrieve VPCs")
		} else {
			isInDefaultVpc := aws.BoolValue(out.Vpcs[0].IsDefault)
			useName = isInDefaultVpc
		}
	}

	// Build up the security groups
	if useID {
		sgs := make([]string, 0, len(instance.SecurityGroups))
		for _, sg := range instance.SecurityGroups {
			sgs = append(sgs, aws.StringValue(sg.GroupId))
		}
		log.Printf("[DEBUG] Setting Security Group IDs: %#v", sgs)
		if err := d.Set("vpc_security_group_ids", sgs); err != nil {
			return err
		}
	} else {
		if err := d.Set("vpc_security_group_ids", []string{}); err != nil {
			return err
		}
	}
	if useName {
		sgs := make([]string, 0, len(instance.SecurityGroups))
		for _, sg := range instance.SecurityGroups {
			sgs = append(sgs, aws.StringValue(sg.GroupName))
		}
		log.Printf("[DEBUG] Setting Security Group Names: %#v", sgs)
		if err := d.Set("security_groups", sgs); err != nil {
			return err
		}
	} else {
		if err := d.Set("security_groups", []string{}); err != nil {
			return err
		}
	}
	return nil
}

func getAwsEc2InstancePasswordData(instanceID string, conn *ec2.EC2) (string, error) {
	log.Printf("[INFO] Reading password data for instance %s", instanceID)

	var passwordData string
	var resp *ec2.GetPasswordDataOutput
	input := &ec2.GetPasswordDataInput{
		InstanceId: aws.String(instanceID),
	}
	err := resource.Retry(15*time.Minute, func() *resource.RetryError {
		var err error
		resp, err = conn.GetPasswordData(input)

		if err != nil {
			return resource.NonRetryableError(err)
		}

		if resp.PasswordData == nil || aws.StringValue(resp.PasswordData) == "" {
			return resource.RetryableError(fmt.Errorf("Password data is blank for instance ID: %s", instanceID))
		}

		passwordData = strings.TrimSpace(aws.StringValue(resp.PasswordData))

		log.Printf("[INFO] Password data read for instance %s", instanceID)
		return nil
	})
	if isResourceTimeoutError(err) {
		resp, err = conn.GetPasswordData(input)
		if err != nil {
			return "", fmt.Errorf("Error getting password data: %s", err)
		}
		if resp.PasswordData == nil || aws.StringValue(resp.PasswordData) == "" {
			return "", fmt.Errorf("Password data is blank for instance ID: %s", instanceID)
		}
		passwordData = strings.TrimSpace(aws.StringValue(resp.PasswordData))
	}
	if err != nil {
		return "", err
	}

	return passwordData, nil
}

type awsInstanceOpts struct {
	BlockDeviceMappings               []*ec2.BlockDeviceMapping
	DisableAPITermination             *bool
	EBSOptimized                      *bool
	Monitoring                        *ec2.RunInstancesMonitoringEnabled
	IAMInstanceProfile                *ec2.IamInstanceProfileSpecification
	ImageID                           *string
	InstanceInitiatedShutdownBehavior *string
	InstanceType                      *string
	Ipv6AddressCount                  *int64
	Ipv6Addresses                     []*ec2.InstanceIpv6Address
	KeyName                           *string
	NetworkInterfaces                 []*ec2.InstanceNetworkInterfaceSpecification
	Placement                         *ec2.Placement
	PrivateIPAddress                  *string
	SecurityGroupIDs                  []*string
	SecurityGroups                    []*string
	SpotPlacement                     *ec2.SpotPlacement
	SubnetID                          *string
	UserData64                        *string
	CreditSpecification               *ec2.CreditSpecificationRequest
	CpuOptions                        *ec2.CpuOptionsRequest
	HibernationOptions                *ec2.HibernationOptionsRequest
	MetadataOptions                   *ec2.InstanceMetadataOptionsRequest
}

func buildAwsInstanceOpts(
	d *schema.ResourceData, meta interface{}) (*awsInstanceOpts, error) {
	conn := meta.(*AWSClient).ec2conn

	instanceType := d.Get("instance_type").(string)
	opts := &awsInstanceOpts{
		DisableAPITermination: aws.Bool(d.Get("disable_api_termination").(bool)),
		EBSOptimized:          aws.Bool(d.Get("ebs_optimized").(bool)),
		ImageID:               aws.String(d.Get("ami").(string)),
		InstanceType:          aws.String(instanceType),
		MetadataOptions:       expandEc2InstanceMetadataOptions(d.Get("metadata_options").([]interface{})),
	}

	// Set default cpu_credits as Unlimited for T3 instance type
	if strings.HasPrefix(instanceType, "t3") {
		opts.CreditSpecification = &ec2.CreditSpecificationRequest{
			CpuCredits: aws.String("unlimited"),
		}
	}

	if v, ok := d.GetOk("credit_specification"); ok {
		// Only T2 and T3 are burstable performance instance types and supports Unlimited
		if strings.HasPrefix(instanceType, "t2") || strings.HasPrefix(instanceType, "t3") {
			if cs, ok := v.([]interface{})[0].(map[string]interface{}); ok {
				opts.CreditSpecification = &ec2.CreditSpecificationRequest{
					CpuCredits: aws.String(cs["cpu_credits"].(string)),
				}
			} else {
				log.Print("[WARN] credit_specification is defined but the value of cpu_credits is missing, default value will be used.")
			}
		} else {
			log.Print("[WARN] credit_specification is defined but instance type is not T2/T3. Ignoring...")
		}
	}

	if v := d.Get("instance_initiated_shutdown_behavior").(string); v != "" {
		opts.InstanceInitiatedShutdownBehavior = aws.String(v)
	}

	opts.Monitoring = &ec2.RunInstancesMonitoringEnabled{
		Enabled: aws.Bool(d.Get("monitoring").(bool)),
	}

	opts.IAMInstanceProfile = &ec2.IamInstanceProfileSpecification{
		Name: aws.String(d.Get("iam_instance_profile").(string)),
	}

	userData := d.Get("user_data").(string)
	userDataBase64 := d.Get("user_data_base64").(string)

	if userData != "" {
		opts.UserData64 = aws.String(base64Encode([]byte(userData)))
	} else if userDataBase64 != "" {
		opts.UserData64 = aws.String(userDataBase64)
	}

	// check for non-default Subnet, and cast it to a String
	subnet, hasSubnet := d.GetOk("subnet_id")
	subnetID := subnet.(string)

	// Placement is used for aws_instance; SpotPlacement is used for
	// aws_spot_instance_request. They represent the same data. :-|
	opts.Placement = &ec2.Placement{
		AvailabilityZone: aws.String(d.Get("availability_zone").(string)),
		GroupName:        aws.String(d.Get("placement_group").(string)),
	}

	opts.SpotPlacement = &ec2.SpotPlacement{
		AvailabilityZone: aws.String(d.Get("availability_zone").(string)),
		GroupName:        aws.String(d.Get("placement_group").(string)),
	}

	if v := d.Get("tenancy").(string); v != "" {
		opts.Placement.Tenancy = aws.String(v)
	}
	if v := d.Get("host_id").(string); v != "" {
		opts.Placement.HostId = aws.String(v)
	}

	if v := d.Get("cpu_core_count").(int); v > 0 {
		tc := d.Get("cpu_threads_per_core").(int)
		if tc < 0 {
			tc = 2
		}
		opts.CpuOptions = &ec2.CpuOptionsRequest{
			CoreCount:      aws.Int64(int64(v)),
			ThreadsPerCore: aws.Int64(int64(tc)),
		}
	}

	if v := d.Get("hibernation"); v != "" {
		opts.HibernationOptions = &ec2.HibernationOptionsRequest{
			Configured: aws.Bool(v.(bool)),
		}
	}

	var groups []*string
	if v := d.Get("security_groups"); v != nil {
		// Security group names.
		// For a nondefault VPC, you must use security group IDs instead.
		// See http://docs.aws.amazon.com/AWSEC2/latest/APIReference/API_RunInstances.html
		sgs := v.(*schema.Set).List()
		if len(sgs) > 0 && hasSubnet {
			log.Print("[WARN] Deprecated. Attempting to use 'security_groups' within a VPC instance. Use 'vpc_security_group_ids' instead.")
		}
		for _, v := range sgs {
			str := v.(string)
			groups = append(groups, aws.String(str))
		}
	}

	networkInterfaces, interfacesOk := d.GetOk("network_interface")

	// If setting subnet and public address, OR manual network interfaces, populate those now.
	if hasSubnet || interfacesOk {
		// Otherwise we're attaching (a) network interface(s)
		opts.NetworkInterfaces = buildNetworkInterfaceOpts(d, groups, networkInterfaces)
	} else {
		// If simply specifying a subnetID, privateIP, Security Groups, or VPC Security Groups, build these now
		if subnetID != "" {
			opts.SubnetID = aws.String(subnetID)
		}

		if v, ok := d.GetOk("private_ip"); ok {
			opts.PrivateIPAddress = aws.String(v.(string))
		}
		if opts.SubnetID != nil &&
			aws.StringValue(opts.SubnetID) != "" {
			opts.SecurityGroupIDs = groups
		} else {
			opts.SecurityGroups = groups
		}

		if v, ok := d.GetOk("ipv6_address_count"); ok {
			opts.Ipv6AddressCount = aws.Int64(int64(v.(int)))
		}

		if v, ok := d.GetOk("ipv6_addresses"); ok {
			ipv6Addresses := make([]*ec2.InstanceIpv6Address, len(v.([]interface{})))
			for _, address := range v.([]interface{}) {
				ipv6Address := &ec2.InstanceIpv6Address{
					Ipv6Address: aws.String(address.(string)),
				}

				ipv6Addresses = append(ipv6Addresses, ipv6Address)
			}

			opts.Ipv6Addresses = ipv6Addresses
		}

		if v := d.Get("vpc_security_group_ids").(*schema.Set); v.Len() > 0 {
			for _, v := range v.List() {
				opts.SecurityGroupIDs = append(opts.SecurityGroupIDs, aws.String(v.(string)))
			}
		}
	}

	if v, ok := d.GetOk("key_name"); ok {
		opts.KeyName = aws.String(v.(string))
	}

	blockDevices, err := readBlockDeviceMappingsFromConfig(d, conn)
	if err != nil {
		return nil, err
	}
	if len(blockDevices) > 0 {
		opts.BlockDeviceMappings = blockDevices
	}
	return opts, nil
}

func awsTerminateInstance(conn *ec2.EC2, id string, timeout time.Duration) error {
	log.Printf("[INFO] Terminating instance: %s", id)
	req := &ec2.TerminateInstancesInput{
		InstanceIds: []*string{aws.String(id)},
	}
	if _, err := conn.TerminateInstances(req); err != nil {
		if isAWSErr(err, "InvalidInstanceID.NotFound", "") {
			return nil
		}
		return err
	}

	return waitForInstanceDeletion(conn, id, timeout)
}

func waitForInstanceStopping(conn *ec2.EC2, id string, timeout time.Duration) error {
	log.Printf("[DEBUG] Waiting for instance (%s) to become stopped", id)

	stateConf := &resource.StateChangeConf{
		Pending: []string{ec2.InstanceStateNamePending, ec2.InstanceStateNameRunning,
			ec2.InstanceStateNameShuttingDown, ec2.InstanceStateNameStopped, ec2.InstanceStateNameStopping},
		Target:     []string{ec2.InstanceStateNameStopped},
		Refresh:    InstanceStateRefreshFunc(conn, id, []string{}),
		Timeout:    timeout,
		Delay:      10 * time.Second,
		MinTimeout: 3 * time.Second,
	}

	_, err := stateConf.WaitForState()
	if err != nil {
		return fmt.Errorf(
			"error waiting for instance (%s) to stop: %s", id, err)
	}

	return nil
}

func waitForInstanceDeletion(conn *ec2.EC2, id string, timeout time.Duration) error {
	log.Printf("[DEBUG] Waiting for instance (%s) to become terminated", id)

	stateConf := &resource.StateChangeConf{
		Pending: []string{ec2.InstanceStateNamePending, ec2.InstanceStateNameRunning,
			ec2.InstanceStateNameShuttingDown, ec2.InstanceStateNameStopped, ec2.InstanceStateNameStopping},
		Target:     []string{ec2.InstanceStateNameTerminated},
		Refresh:    InstanceStateRefreshFunc(conn, id, []string{}),
		Timeout:    timeout,
		Delay:      10 * time.Second,
		MinTimeout: 3 * time.Second,
	}

	_, err := stateConf.WaitForState()
	if err != nil {
		return fmt.Errorf(
			"Error waiting for instance (%s) to terminate: %s", id, err)
	}

	return nil
}

func iamInstanceProfileArnToName(ip *ec2.IamInstanceProfile) string {
	if ip == nil || ip.Arn == nil {
		return ""
	}
	parts := strings.Split(aws.StringValue(ip.Arn), "/")
	return parts[len(parts)-1]
}

func userDataHashSum(user_data string) string {
	// Check whether the user_data is not Base64 encoded.
	// Always calculate hash of base64 decoded value since we
	// check against double-encoding when setting it
	v, base64DecodeError := base64.StdEncoding.DecodeString(user_data)
	if base64DecodeError != nil {
		v = []byte(user_data)
	}

	hash := sha1.Sum(v)
	return hex.EncodeToString(hash[:])
}

func getAwsInstanceVolumeIds(conn *ec2.EC2, instanceId string) ([]string, error) {
	volumeIds := []string{}

	resp, err := conn.DescribeVolumes(&ec2.DescribeVolumesInput{
		Filters: buildEC2AttributeFilterList(map[string]string{
			"attachment.instance-id": instanceId,
		}),
	})
	if err != nil {
		return nil, fmt.Errorf("error getting volumes for instance (%s): %s", instanceId, err)
	}

	for _, v := range resp.Volumes {
		volumeIds = append(volumeIds, aws.StringValue(v.VolumeId))
	}

	return volumeIds, nil
}

func getCreditSpecifications(conn *ec2.EC2, instanceId string) ([]map[string]interface{}, error) {
	var creditSpecifications []map[string]interface{}
	creditSpecification := make(map[string]interface{})

	attr, err := conn.DescribeInstanceCreditSpecifications(&ec2.DescribeInstanceCreditSpecificationsInput{
		InstanceIds: []*string{aws.String(instanceId)},
	})
	if err != nil {
		return creditSpecifications, err
	}
	if len(attr.InstanceCreditSpecifications) > 0 {
		creditSpecification["cpu_credits"] = aws.StringValue(attr.InstanceCreditSpecifications[0].CpuCredits)
		creditSpecifications = append(creditSpecifications, creditSpecification)
	}

	return creditSpecifications, nil
}

<<<<<<< HEAD
func awsTagsToMap(ts []*ec2.Tag) map[string]string {
	result := map[string]string{}
	for _, t := range ts {
		if strings.HasPrefix(*t.Key, "aws:") {
			result[*t.Key] = *t.Value
		}
	}
	return result
=======
func expandEc2InstanceMetadataOptions(l []interface{}) *ec2.InstanceMetadataOptionsRequest {
	if len(l) == 0 || l[0] == nil {
		return nil
	}

	m := l[0].(map[string]interface{})

	opts := &ec2.InstanceMetadataOptionsRequest{
		HttpEndpoint: aws.String(m["http_endpoint"].(string)),
	}

	if m["http_endpoint"].(string) == ec2.InstanceMetadataEndpointStateEnabled {
		// These parameters are not allowed unless HttpEndpoint is enabled

		if v, ok := m["http_tokens"].(string); ok && v != "" {
			opts.HttpTokens = aws.String(v)
		}

		if v, ok := m["http_put_response_hop_limit"].(int); ok && v != 0 {
			opts.HttpPutResponseHopLimit = aws.Int64(int64(v))
		}
	}

	return opts
}

func flattenEc2InstanceMetadataOptions(opts *ec2.InstanceMetadataOptionsResponse) []interface{} {
	if opts == nil {
		return nil
	}

	m := map[string]interface{}{
		"http_endpoint":               aws.StringValue(opts.HttpEndpoint),
		"http_put_response_hop_limit": aws.Int64Value(opts.HttpPutResponseHopLimit),
		"http_tokens":                 aws.StringValue(opts.HttpTokens),
	}

	return []interface{}{m}
}

// resourceAwsInstanceFindByID returns the EC2 instance by ID
// * If the instance is found, returns the instance and nil
// * If no instance is found, returns nil and nil
// * If an error occurs, returns nil and the error
func resourceAwsInstanceFindByID(conn *ec2.EC2, id string) (*ec2.Instance, error) {
	instances, err := resourceAwsInstanceFind(conn, &ec2.DescribeInstancesInput{
		InstanceIds: aws.StringSlice([]string{id}),
	})
	if err != nil {
		return nil, err
	}

	if len(instances) == 0 {
		return nil, nil
	}

	return instances[0], nil
}

// resourceAwsInstanceFind returns EC2 instances matching the input parameters
// * If instances are found, returns a slice of instances and nil
// * If no instances are found, returns an empty slice and nil
// * If an error occurs, returns nil and the error
func resourceAwsInstanceFind(conn *ec2.EC2, params *ec2.DescribeInstancesInput) ([]*ec2.Instance, error) {
	resp, err := conn.DescribeInstances(params)
	if err != nil {
		return nil, err
	}

	if len(resp.Reservations) == 0 {
		return []*ec2.Instance{}, nil
	}

	return resp.Reservations[0].Instances, nil
>>>>>>> 2f23a596
}<|MERGE_RESOLUTION|>--- conflicted
+++ resolved
@@ -885,14 +885,10 @@
 		d.Set("monitoring", monitoringState == ec2.MonitoringStateEnabled || monitoringState == ec2.MonitoringStatePending)
 	}
 
-<<<<<<< HEAD
-	d.Set("tags", tagsToMap(instance.Tags))
+	if err := d.Set("tags", keyvaluetags.Ec2KeyValueTags(instance.Tags).IgnoreAws().IgnoreConfig(ignoreTagsConfig).Map()); err != nil {
+		// return fmt.Errorf("error setting tags: %s", err)
+	}
 	d.Set("aws_tags", awsTagsToMap(instance.Tags))
-=======
-	if err := d.Set("tags", keyvaluetags.Ec2KeyValueTags(instance.Tags).IgnoreAws().IgnoreConfig(ignoreTagsConfig).Map()); err != nil {
-		return fmt.Errorf("error setting tags: %s", err)
-	}
->>>>>>> 2f23a596
 
 	volumeTags, err := readVolumeTags(conn, d.Id())
 	if err != nil {
@@ -945,23 +941,10 @@
 			return err
 		}
 		if attr.UserData != nil && attr.UserData.Value != nil {
-<<<<<<< HEAD
 			// Always use `user_data_base64`. Otherwise we will always
 			// register drift as we will be comparing a hash (.tfstate)
 			// to a hash of the hast (.tf.json).
 			d.Set("user_data_base64", attr.UserData.Value)
-=======
-			// Since user_data and user_data_base64 conflict with each other,
-			// we'll only set one or the other here to avoid a perma-diff.
-			// Since user_data_base64 was added later, we'll prefer to set
-			// user_data.
-			_, b64 := d.GetOk("user_data_base64")
-			if b64 {
-				d.Set("user_data_base64", attr.UserData.Value)
-			} else {
-				d.Set("user_data", userDataHashSum(aws.StringValue(attr.UserData.Value)))
-			}
->>>>>>> 2f23a596
 		}
 	}
 
@@ -2311,7 +2294,6 @@
 	return creditSpecifications, nil
 }
 
-<<<<<<< HEAD
 func awsTagsToMap(ts []*ec2.Tag) map[string]string {
 	result := map[string]string{}
 	for _, t := range ts {
@@ -2320,7 +2302,8 @@
 		}
 	}
 	return result
-=======
+}
+
 func expandEc2InstanceMetadataOptions(l []interface{}) *ec2.InstanceMetadataOptionsRequest {
 	if len(l) == 0 || l[0] == nil {
 		return nil
@@ -2395,5 +2378,4 @@
 	}
 
 	return resp.Reservations[0].Instances, nil
->>>>>>> 2f23a596
 }