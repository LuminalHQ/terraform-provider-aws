--- conflicted
+++ resolved
@@ -414,25 +414,11 @@
 						},
 
 						"volume_type": {
-<<<<<<< HEAD
 							Type:     schema.TypeString,
 							Optional: true,
 							Computed: true,
 							ForceNew: true,
-							// ValidateFunc: validation.StringInSlice([]string{
-							// 	ec2.VolumeTypeStandard,
-							// 	ec2.VolumeTypeIo1,
-							// 	ec2.VolumeTypeGp2,
-							// 	ec2.VolumeTypeSc1,
-							// 	ec2.VolumeTypeSt1,
-							// }, false),
-=======
-							Type:         schema.TypeString,
-							Optional:     true,
-							Computed:     true,
-							ForceNew:     true,
-							ValidateFunc: validation.StringInSlice(ec2.VolumeType_Values(), false),
->>>>>>> b454050e
+							// ValidateFunc: validation.StringInSlice(ec2.VolumeType_Values(), false),
 						},
 
 						"volume_id": {
@@ -541,23 +527,10 @@
 						},
 
 						"volume_type": {
-<<<<<<< HEAD
 							Type:     schema.TypeString,
 							Optional: true,
 							Computed: true,
-							// ValidateFunc: validation.StringInSlice([]string{
-							// 	ec2.VolumeTypeStandard,
-							// 	ec2.VolumeTypeIo1,
-							// 	ec2.VolumeTypeGp2,
-							// 	ec2.VolumeTypeSc1,
-							// 	ec2.VolumeTypeSt1,
-							// }, false),
-=======
-							Type:         schema.TypeString,
-							Optional:     true,
-							Computed:     true,
-							ValidateFunc: validation.StringInSlice(ec2.VolumeType_Values(), false),
->>>>>>> b454050e
+							// ValidateFunc: validation.StringInSlice(ec2.VolumeType_Values(), false),
 						},
 
 						"volume_id": {
